--- conflicted
+++ resolved
@@ -1452,9 +1452,6 @@
         context
             .getRequestTracker()
             .onNodeError(
-<<<<<<< HEAD
-                this.statement, error, latencyNanos, executionProfile, node, logPrefix, null);
-=======
                 this.statement,
                 error,
                 latencyNanos,
@@ -1462,7 +1459,6 @@
                 node,
                 logPrefix,
                 createExecutionInfo(frame));
->>>>>>> be3df798
       }
     }
 
