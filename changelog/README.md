## Changelog

<!-- Note: contrary to 3.x, insert new entries *first* in their section -->

### 4.11.2 (in progress)

- [bug] JAVA-2945: Reinstate InternalDriverContext.getNodeFilter method
<<<<<<< HEAD
=======
- [bug] JAVA-2947: Release buffer after decoding multi-slice frame
>>>>>>> 4d7de91d
- [bug] JAVA-2946: Make MapperResultProducerService instances be located with user-provided class loader
- [bug] JAVA-2942: GraphStatement.setConsistencyLevel() is not effective
- [bug] JAVA-2941: Cannot add a single static column with the alter table API
- [bug] JAVA-2943: Prevent session leak with wrong keyspace name
- [bug] JAVA-2938: OverloadedException message is misleading

### 4.11.1

- [bug] JAVA-2910: Add a configuration option to support strong values for prepared statements cache
- [bug] JAVA-2936: Support Protocol V6
- [bug] JAVA-2934: Handle empty non-final pages in ReactiveResultSetSubscription

### 4.11.0

- [improvement] JAVA-2930: Allow Micrometer to record histograms for timers
- [improvement] JAVA-2914: Transform node filter into a more flexible node distance evaluator
- [improvement] JAVA-2929: Revisit node-level metric eviction
- [new feature] JAVA-2830: Add mapper support for Java streams
- [bug] JAVA-2928: Generate counter increment/decrement constructs compatible with legacy C* 
  versions
- [new feature] JAVA-2872: Ability to customize metric names and tags
- [bug] JAVA-2925: Consider protocol version unsupported when server requires USE_BETA flag for it
- [improvement] JAVA-2704: Remove protocol v5 beta status, add v6-beta
- [improvement] JAVA-2916: Annotate generated classes with `@SuppressWarnings`
- [bug] JAVA-2927: Make Dropwizard truly optional
- [improvement] JAVA-2917: Include GraalVM substitutions for request processors and geo codecs
- [bug] JAVA-2918: Exclude invalid peers from schema agreement checks

### 4.10.0

- [improvement] JAVA-2907: Switch Tinkerpop to an optional dependency
- [improvement] JAVA-2904: Upgrade Jackson to 2.12.0 and Tinkerpop to 3.4.9
- [bug] JAVA-2911: Prevent control connection from scheduling too many reconnections
- [bug] JAVA-2902: Consider computed values when validating constructors for immutable entities
- [new feature] JAVA-2899: Re-introduce cross-DC failover in driver 4
- [new feature] JAVA-2900: Re-introduce consistency downgrading retries
- [new feature] JAVA-2903: BlockHound integration
- [improvement] JAVA-2877: Allow skipping validation for individual mapped entities
- [improvement] JAVA-2871: Allow keyspace exclusions in the metadata, and exclude system keyspaces
  by default
- [improvement] JAVA-2449: Use non-cryptographic random number generation in Uuids.random()
- [improvement] JAVA-2893: Allow duplicate keys in DefaultProgrammaticDriverConfigLoaderBuilder
- [documentation] JAVA-2894: Clarify usage of Statement.setQueryTimestamp
- [bug] JAVA-2889: Remove TypeSafe imports from DriverConfigLoader
- [bug] JAVA-2883: Use root locale explicitly when changing string case
- [bug] JAVA-2890: Fix off-by-one error in UdtCodec
- [improvement] JAVA-2905: Prevent new connections from using a protocol version higher than the negotiated one
- [bug] JAVA-2647: Handle token types in QueryBuilder.literal()
- [bug] JAVA-2887: Handle composite profiles with more than one key and/or backed by only one profile

### 4.9.0

- [documentation] JAVA-2823: Make Astra more visible in the docs
- [documentation] JAVA-2869: Advise against using 4.5.x-4.6.0 in the upgrade guide
- [documentation] JAVA-2868: Cover reconnect-on-init in the manual
- [improvement] JAVA-2827: Exclude unused Tinkerpop transitive dependencies
- [improvement] JAVA-2827: Remove dependency to Tinkerpop gremlin-driver
- [task] JAVA-2859: Upgrade Tinkerpop to 3.4.8
- [bug] JAVA-2726: Fix Tinkerpop incompatibility with JPMS
- [bug] JAVA-2842: Remove security vulnerabilities introduced by Tinkerpop
- [bug] JAVA-2867: Revisit compressor substitutions
- [improvement] JAVA-2870: Optimize memory usage of token map
- [improvement] JAVA-2855: Allow selection of the metrics framework via the config
- [improvement] JAVA-2864: Revisit mapper processor's messaging
- [new feature] JAVA-2816: Support immutability and fluent accessors in the mapper
- [new feature] JAVA-2721: Add counter support in the mapper
- [bug] JAVA-2863: Reintroduce mapper processor dependency to SLF4J

### 4.8.0

- [improvement] JAVA-2811: Add aliases for driver 3 method names
- [new feature] JAVA-2808: Provide metrics bindings for Micrometer and MicroProfile
- [new feature] JAVA-2773: Support new protocol v5 message format
- [improvement] JAVA-2841: Raise timeouts during connection initialization
- [bug] JAVA-2331: Unregister old metrics when a node gets removed or changes RPC address
- [improvement] JAVA-2850: Ignore credentials in secure connect bundle [DataStax Astra]
- [improvement] JAVA-2813: Don't fail when secure bundle is specified together with other options
- [bug] JAVA-2800: Exclude SLF4J from mapper-processor dependencies
- [new feature] JAVA-2819: Add DriverConfigLoader.fromString
- [improvement] JAVA-2431: Set all occurrences when bound variables are used multiple times
- [improvement] JAVA-2829: Log protocol negotiation messages at DEBUG level
- [bug] JAVA-2846: Give system properties the highest precedence in DefaultDriverConfigLoader
- [new feature] JAVA-2691: Provide driver 4 support for extra codecs
- [improvement] Allow injection of CodecRegistry on session builder
- [improvement] JAVA-2828: Add safe paging state wrapper
- [bug] JAVA-2835: Correctly handle unresolved addresses in DefaultEndPoint.equals
- [bug] JAVA-2838: Avoid ConcurrentModificationException when closing connection
- [bug] JAVA-2837: make StringCodec strict about unicode in ascii

### 4.7.2

- [bug] JAVA-2821: Can't connect to DataStax Astra using driver 4.7.x

### 4.7.1

- [bug] JAVA-2818: Remove root path only after merging non-programmatic configs

### 4.7.0

- [improvement] JAVA-2301: Introduce OSGi tests for the mapper
- [improvement] JAVA-2658: Refactor OSGi tests
- [bug] JAVA-2657: Add ability to specify the class loader to use for application-specific classpath resources
- [improvement] JAVA-2803: Add Graal substitutions for protocol compression
- [documentation] JAVA-2666: Document BOM and driver modules
- [documentation] JAVA-2613: Improve connection pooling documentation
- [new feature] JAVA-2793: Add composite config loader
- [new feature] JAVA-2792: Allow custom results in the mapper
- [improvement] JAVA-2663: Add Graal substitutions for native functions
- [improvement] JAVA-2747: Revisit semantics of Statement.setExecutionProfile/Name

### 4.6.1

- [bug] JAVA-2676: Don't reschedule write coalescer after empty runs

### 4.6.0

- [improvement] JAVA-2741: Make keyspace/table metadata impls serializable
- [bug] JAVA-2740: Extend peer validity check to include datacenter, rack and tokens
- [bug] JAVA-2744: Recompute token map when node is added
- [new feature] JAVA-2614: Provide a utility to emulate offset paging on the client side
- [new feature] JAVA-2718: Warn when the number of sessions exceeds a configurable threshold
- [improvement] JAVA-2664: Add a callback to inject the session in listeners
- [bug] JAVA-2698: TupleCodec and UdtCodec give wrong error message when parsing fails
- [improvement] JAVA-2435: Add automatic-module-names to the manifests
- [new feature] JAVA-2054: Add now_in_seconds to protocol v5 query messages
- [bug] JAVA-2711: Fix handling of UDT keys in the mapper
- [improvement] JAVA-2631: Add getIndex() shortcuts to TableMetadata
- [improvement] JAVA-2679: Add port information to QueryTrace and TraceEvent
- [improvement] JAVA-2184: Refactor DescribeIT to improve maintainability
- [new feature] JAVA-2600: Add map-backed config loader
- [new feature] JAVA-2105: Add support for transient replication
- [new feature] JAVA-2670: Provide base class for mapped custom codecs
- [new feature] JAVA-2633: Add execution profile argument to DAO mapper factory methods
- [improvement] JAVA-2667: Add ability to fail the build when integration tests fail
- [bug] JAVA-1861: Add Metadata.getClusterName()

### 4.5.1

- [bug] JAVA-2673: Fix mapper generated code for UPDATE with TTL and IF condition

### 4.5.0

- [bug] JAVA-2654: Make AdminRequestHandler handle integer serialization
- [improvement] JAVA-2618: Improve error handling in request handlers
- [new feature] JAVA-2064: Add support for DSE 6.8 graph options in schema builder
- [documentation] JAVA-2559: Fix GraphNode javadocs
- [improvement] JAVA-2281: Extend GraphBinaryDataTypesTest to other graph protocols
- [new feature] JAVA-2498: Add support for reactive graph queries
- [bug] JAVA-2572: Prevent race conditions when cancelling a continuous paging query
- [improvement] JAVA-2566: Introduce specific metrics for Graph queries
- [improvement] JAVA-2556: Make ExecutionInfo compatible with any Request type
- [improvement] JAVA-2571: Revisit usages of DseGraph.g
- [improvement] JAVA-2558: Revisit GraphRequestHandler
- [bug] JAVA-2508: Preserve backward compatibility in schema metadata types
- [bug] JAVA-2465: Avoid requesting 0 page when executing continuous paging queries
- [improvement] JAVA-2472: Enable speculative executions for paged graph queries
- [improvement] JAVA-1579: Change default result format to latest GraphSON format
- [improvement] JAVA-2496: Revisit timeouts for paged graph queries
- [bug] JAVA-2510: Fix GraphBinaryDataTypesTest Codec registry initialization
- [bug] JAVA-2492: Parse edge metadata using internal identifiers
- [improvement] JAVA-2282: Remove GraphSON3 support
- [new feature] JAVA-2098: Add filter predicates for collections
- [improvement] JAVA-2245: Rename graph engine Legacy to Classic and Modern to Core
- [new feature] JAVA-2099: Enable Paging Through DSE Driver for Gremlin Traversals (2.x)
- [new feature] JAVA-1898: Expose new table-level graph metadata
- [bug] JAVA-2642: Fix default value of max-orphan-requests
- [bug] JAVA-2644: Revisit channel selection when pool size > 1
- [bug] JAVA-2630: Correctly handle custom classes in IndexMetadata.describe
- [improvement] JAVA-1556: Publish Maven Bill Of Materials POM
- [improvement] JAVA-2637: Bump Netty to 4.1.45
- [bug] JAVA-2617: Reinstate generation of deps.txt for Insights
- [new feature] JAVA-2625: Provide user-friendly programmatic configuration for kerberos
- [improvement] JAVA-2624: Expose a config option for the connect timeout
- [improvement] JAVA-2592: Make reload support parameterizable for DefaultDriverConfigLoader
- [new feature] JAVA-2263: Add optional schema validation to the mapper

### 4.4.0

This version brings in all functionality that was formerly only in the DataStax Enterprise driver, 
such as the built-in support for reactive programming. Going forward, all new features will be 
implemented in this single driver (for past DataStax Enterprise driver versions before the merge,
refer to the [DSE driver
changelog](https://docs.datastax.com/en/developer/java-driver-dse/latest/changelog/)).

- [documentation] JAVA-2607: Improve visibility of driver dependencies section
- [documentation] JAVA-1975: Document the importance of using specific TinkerPop version
- [improvement] JAVA-2529: Standardize optional/excludable dependency checks
- [bug] JAVA-2598: Do not use context class loader when attempting to load classes
- [improvement] JAVA-2582: Don't propagate a future into SchemaQueriesFactory
- [documentation] JAVA-2542: Improve the javadocs of methods in CqlSession
- [documentation] JAVA-2609: Add docs for proxy authentication to unified driver
- [improvement] JAVA-2554: Improve efficiency of InsightsClient by improving supportsInsights check
- [improvement] JAVA-2601: Inject Google Tag Manager scripts in generated API documentation
- [improvement] JAVA-2551: Improve support for DETERMINISTIC and MONOTONIC functions
- [documentation] JAVA-2446: Revisit continuous paging javadocs
- [improvement] JAVA-2550: Remove warnings in ContinuousCqlRequestHandler when coordinator is not replica
- [improvement] JAVA-2569: Make driver compatible with Netty < 4.1.34 again
- [improvement] JAVA-2541: Improve error messages during connection initialization
- [improvement] JAVA-2530: Expose shortcuts for name-based UUIDs
- [improvement] JAVA-2547: Add method DriverConfigLoader.fromPath
- [improvement] JAVA-2528: Store suppressed exceptions in AllNodesFailedException
- [new feature] JAVA-2581: Add query builder support for indexed list assignments
- [improvement] JAVA-2596: Consider collection removals as idempotent in query builder
- [bug] JAVA-2555: Generate append/prepend constructs compatible with legacy C* versions
- [bug] JAVA-2584: Ensure codec registry is able to create codecs for collections of UDTs and tuples
- [bug] JAVA-2583: IS NOT NULL clause should be idempotent
- [improvement] JAVA-2442: Don't check for schema agreement twice when completing a DDL query
- [improvement] JAVA-2473: Don't reconnect control connection if protocol is downgraded
- [bug] JAVA-2556: Make ExecutionInfo compatible with any Request type
- [new feature] JAVA-2532: Add BoundStatement ReturnType for insert, update, and delete DAO methods
- [improvement] JAVA-2107: Add XML formatting plugin
- [bug] JAVA-2527: Allow AllNodesFailedException to accept more than one error per node
- [improvement] JAVA-2546: Abort schema refresh if a query fails

### 4.3.1

- [bug] JAVA-2557: Accept any negative length when decoding elements of tuples and UDTs

### 4.3.0

- [improvement] JAVA-2497: Ensure nodes and exceptions are serializable
- [bug] JAVA-2464: Fix initial schema refresh when reconnect-on-init is enabled
- [improvement] JAVA-2516: Enable hostname validation with Cloud
- [documentation]: JAVA-2460: Document how to determine the local DC
- [improvement] JAVA-2476: Improve error message when codec registry inspects a collection with a
  null element
- [documentation] JAVA-2509: Mention file-based approach for Cloud configuration in the manual
- [improvement] JAVA-2447: Mention programmatic local DC method in Default LBP error message
- [improvement] JAVA-2459: Improve extensibility of existing load balancing policies
- [documentation] JAVA-2428: Add developer docs
- [documentation] JAVA-2503: Migrate Cloud "getting started" page to driver manual
- [improvement] JAVA-2484: Add errors for cloud misconfiguration
- [improvement] JAVA-2490: Allow to read the secure bundle from an InputStream
- [new feature] JAVA-2478: Allow to provide the secure bundle via URL
- [new feature] JAVA-2356: Support for DataStax Cloud API
- [improvement] JAVA-2407: Improve handling of logback configuration files in IDEs
- [improvement] JAVA-2434: Add support for custom cipher suites and host name validation to ProgrammaticSslEngineFactory
- [improvement] JAVA-2480: Upgrade Jackson to 2.10.0
- [documentation] JAVA-2505: Annotate Node.getHostId() as nullable
- [improvement] JAVA-1708: Support DSE "everywhere" replication strategy
- [improvement] JAVA-2471: Consider DSE version when parsing the schema
- [improvement] JAVA-2444: Add method setRoutingKey(ByteBuffer...) to StatementBuilder
- [improvement] JAVA-2398: Improve support for optional dependencies in OSGi
- [improvement] JAVA-2452: Allow "none" as a compression option
- [improvement] JAVA-2419: Allow registration of user codecs at runtime
- [documentation] JAVA-2384: Add quick overview section to each manual page
- [documentation] JAVA-2412: Cover DDL query debouncing in FAQ and upgrade guide
- [documentation] JAVA-2416: Update paging section in the manual
- [improvement] JAVA-2402: Add setTracing(boolean) to StatementBuilder
- [bug] JAVA-2466: Set idempotence to null in BatchStatement.newInstance

### 4.2.2

- [bug] JAVA-2475: Fix message size when query string contains Unicode surrogates
- [bug] JAVA-2470: Fix Session.OSS_DRIVER_COORDINATES for shaded JAR

### 4.2.1

- [bug] JAVA-2454: Handle "empty" CQL type while parsing schema
- [improvement] JAVA-2455: Improve logging of schema refresh errors
- [documentation] JAVA-2429: Document expected types on DefaultDriverOption
- [documentation] JAVA-2426: Fix month pattern in CqlDuration documentation
- [bug] JAVA-2451: Make zero a valid estimated size for PagingIterableSpliterator
- [bug] JAVA-2443: Compute prepared statement PK indices for protocol v3
- [bug] JAVA-2430: Use variable metadata to infer the routing keyspace on bound statements

### 4.2.0

- [improvement] JAVA-2390: Add methods to set the SSL engine factory programmatically
- [improvement] JAVA-2379: Fail fast if prepared id doesn't match when repreparing on the fly
- [bug] JAVA-2375: Use per-request keyspace when repreparing on the fly
- [improvement] JAVA-2370: Remove auto-service plugin from mapper processor
- [improvement] JAVA-2377: Add a config option to make driver threads daemon
- [improvement] JAVA-2371: Handle null elements in collections on the decode path
- [improvement] JAVA-2351: Add a driver example for the object mapper
- [bug] JAVA-2323: Handle restart of a node with same host_id but a different address
- [improvement] JAVA-2303: Ignore peer rows matching the control host's RPC address
- [improvement] JAVA-2236: Add methods to set the auth provider programmatically
- [improvement] JAVA-2369: Change mapper annotations retention to runtime
- [improvement] JAVA-2365: Redeclare default constants when an enum is abstracted behind an
  interface
- [improvement] JAVA-2302: Better target mapper errors and warnings for inherited methods
- [improvement] JAVA-2336: Expose byte utility methods in the public API 
- [improvement] JAVA-2338: Revisit toString() for data container types
- [bug] JAVA-2367: Fix column names in EntityHelper.updateByPrimaryKey
- [bug] JAVA-2358: Fix list of reserved CQL keywords
- [improvement] JAVA-2359: Allow default keyspace at the mapper level
- [improvement] JAVA-2306: Clear security tokens from memory immediately after use
- [improvement] JAVA-2320: Expose more attributes on mapper Select for individual query clauses
- [bug] JAVA-2332: Destroy connection pool when a node gets removed
- [bug] JAVA-2324: Add support for primitive shorts in mapper
- [bug] JAVA-2325: Allow "is" prefix for boolean getters in mapped entities
- [improvement] JAVA-2308: Add customWhereClause to `@Delete`
- [improvement] JAVA-2247: PagingIterable implementations should implement spliterator()
- [bug] JAVA-2312: Handle UDTs with names that clash with collection types
- [improvement] JAVA-2307: Improve `@Select` and `@Delete` by not requiring full primary key
- [improvement] JAVA-2315: Improve extensibility of session builder
- [bug] JAVA-2394: BaseCcmRule DseRequirement max should use DseVersion, not Cassandra version

### 4.1.0

- [documentation] JAVA-2294: Fix wrong examples in manual page on batch statements
- [bug] JAVA-2304: Avoid direct calls to ByteBuffer.array()
- [new feature] JAVA-2078: Add object mapper
- [improvement] JAVA-2297: Add a NettyOptions method to set socket options
- [bug] JAVA-2280: Ignore peer rows with missing host id or RPC address
- [bug] JAVA-2264: Adjust HashedWheelTimer tick duration from 1 to 100 ms
- [bug] JAVA-2260: Handle empty collections in PreparedStatement.bind(...)
- [improvement] JAVA-2278: Pass the request's log prefix to RequestTracker
- [bug] JAVA-2253: Don't strip trailing zeros in ByteOrderedToken
- [improvement] JAVA-2207: Add bulk value assignment to QueryBuilder Insert
- [bug] JAVA-2234: Handle terminated executor when the session is closed twice
- [documentation] JAVA-2220: Emphasize that query builder is now a separate artifact in root README
- [documentation] JAVA-2217: Cover contact points and local datacenter earlier in the manual
- [improvement] JAVA-2242: Allow skipping all integration tests with -DskipITs
- [improvement] JAVA-2241: Make DefaultDriverContext.cycleDetector protected
- [bug] JAVA-2226: Support IPv6 contact points in the configuration

### 4.0.1

- [new feature] JAVA-2201: Expose a public API for programmatic config
- [new feature] JAVA-2205: Expose public factory methods for alternative config loaders
- [bug] JAVA-2214: Fix flaky RequestLoggerIT test
- [bug] JAVA-2203: Handle unresolved addresses in DefaultEndPoint
- [bug] JAVA-2210: Add ability to set TTL for modification queries
- [improvement] JAVA-2212: Add truncate to QueryBuilder 
- [improvement] JAVA-2211: Upgrade Jersey examples to fix security issue sid-3606
- [bug] JAVA-2193: Fix flaky tests in ExecutionInfoWarningsIT
- [improvement] JAVA-2197: Skip deployment of examples and integration tests to Maven central

### 4.0.0

- [improvement] JAVA-2192: Don't return generic types with wildcards
- [improvement] JAVA-2148: Add examples
- [bug] JAVA-2189: Exclude virtual keyspaces from token map computation
- [improvement] JAVA-2183: Enable materialized views when testing against Cassandra 4
- [improvement] JAVA-2182: Add insertInto().json() variant that takes an object in QueryBuilder
- [improvement] JAVA-2161: Annotate mutating methods with `@CheckReturnValue`
- [bug] JAVA-2177: Don't exclude down nodes when initializing LBPs
- [improvement] JAVA-2143: Rename Statement.setTimestamp() to setQueryTimestamp()
- [improvement] JAVA-2165: Abstract node connection information
- [improvement] JAVA-2090: Add support for additional_write_policy and read_repair table options
- [improvement] JAVA-2164: Rename statement builder methods to setXxx
- [bug] JAVA-2178: QueryBuilder: Alias after function column is not included in a query
- [improvement] JAVA-2158: Allow BuildableQuery to build statement with values
- [improvement] JAVA-2150: Improve query builder error message on unsupported literal type
- [documentation] JAVA-2149: Improve Term javadocs in the query builder

### 4.0.0-rc1

- [improvement] JAVA-2106: Log server side warnings returned from a query
- [improvement] JAVA-2151: Drop "Dsl" suffix from query builder main classes
- [new feature] JAVA-2144: Expose internal API to hook into the session lifecycle
- [improvement] JAVA-2119: Add PagingIterable abstraction as a supertype of ResultSet
- [bug] JAVA-2063: Normalize authentication logging
- [documentation] JAVA-2034: Add performance recommendations in the manual
- [improvement] JAVA-2077: Allow reconnection policy to detect first connection attempt
- [improvement] JAVA-2067: Publish javadocs JAR for the shaded module
- [improvement] JAVA-2103: Expose partitioner name in TokenMap API
- [documentation] JAVA-2075: Document preference for LZ4 over Snappy

### 4.0.0-beta3

- [bug] JAVA-2066: Array index range error when fetching routing keys on bound statements
- [documentation] JAVA-2061: Add section to upgrade guide about updated type mappings
- [improvement] JAVA-2038: Add jitter to delays between reconnection attempts
- [improvement] JAVA-2053: Cache results of session.prepare()
- [improvement] JAVA-2058: Make programmatic config reloading part of the public API
- [improvement] JAVA-1943: Fail fast in execute() when the session is closed
- [improvement] JAVA-2056: Reduce HashedWheelTimer tick duration
- [bug] JAVA-2057: Do not create pool when SUGGEST\_UP topology event received
- [improvement] JAVA-2049: Add shorthand method to SessionBuilder to specify local DC
- [bug] JAVA-2037: Fix NPE when preparing statement with no bound variables
- [improvement] JAVA-2014: Schedule timeouts on a separate Timer
- [bug] JAVA-2029: Handle schema refresh failure after a DDL query
- [bug] JAVA-1947: Make schema parsing more lenient and allow missing system_virtual_schema
- [bug] JAVA-2028: Use CQL form when parsing UDT types in system tables
- [improvement] JAVA-1918: Document temporal types
- [improvement] JAVA-1914: Optimize use of System.nanoTime in CqlRequestHandlerBase
- [improvement] JAVA-1945: Document corner cases around UDT and tuple attachment
- [improvement] JAVA-2026: Make CqlDuration implement TemporalAmount
- [improvement] JAVA-2017: Slightly optimize conversion methods on the hot path
- [improvement] JAVA-2010: Make dependencies to annotations required again
- [improvement] JAVA-1978: Add a config option to keep contact points unresolved
- [bug] JAVA-2000: Fix ConcurrentModificationException during channel shutdown
- [improvement] JAVA-2002: Reimplement TypeCodec.accepts to improve performance
- [improvement] JAVA-2011: Re-add ResultSet.getAvailableWithoutFetching() and isFullyFetched()
- [improvement] JAVA-2007: Make driver threads extend FastThreadLocalThread
- [bug] JAVA-2001: Handle zero timeout in admin requests

### 4.0.0-beta2

- [new feature] JAVA-1919: Provide a timestamp <=> ZonedDateTime codec
- [improvement] JAVA-1989: Add BatchStatement.newInstance(BatchType, Iterable<BatchableStatement>)
- [improvement] JAVA-1988: Remove pre-fetching from ResultSet API
- [bug] JAVA-1948: Close session properly when LBP fails to initialize
- [improvement] JAVA-1949: Improve error message when contact points are wrong
- [improvement] JAVA-1956: Add statementsCount accessor to BatchStatementBuilder
- [bug] JAVA-1946: Ignore protocol version in equals comparison for UdtValue/TupleValue
- [new feature] JAVA-1932: Send Driver Name and Version in Startup message
- [new feature] JAVA-1917: Add ability to set node on statement
- [improvement] JAVA-1916: Base TimestampCodec.parse on java.util.Date.
- [improvement] JAVA-1940: Clean up test resources when CCM integration tests finish
- [bug] JAVA-1938: Make CassandraSchemaQueries classes public
- [improvement] JAVA-1925: Rename context getters
- [improvement] JAVA-1544: Check API compatibility with Revapi
- [new feature] JAVA-1900: Add support for virtual tables

### 4.0.0-beta1

- [new feature] JAVA-1869: Add DefaultDriverConfigLoaderBuilder
- [improvement] JAVA-1913: Expose additional counters on Node
- [improvement] JAVA-1880: Rename "config profile" to "execution profile"
- [improvement] JAVA-1889: Upgrade dependencies to the latest minor versions
- [improvement] JAVA-1819: Propagate more attributes to bound statements
- [improvement] JAVA-1897: Improve extensibility of schema metadata classes
- [improvement] JAVA-1437: Enable SSL hostname validation by default
- [improvement] JAVA-1879: Duplicate basic.request options as Request/Statement attributes
- [improvement] JAVA-1870: Use sensible defaults in RequestLogger if config options are missing
- [improvement] JAVA-1877: Use a separate reconnection schedule for the control connection
- [improvement] JAVA-1763: Generate a binary tarball as part of the build process
- [improvement] JAVA-1884: Add additional methods from TypeToken to GenericType
- [improvement] JAVA-1883: Use custom queue implementation for LBP's query plan
- [improvement] JAVA-1890: Add more configuration options to DefaultSslEngineFactory
- [bug] JAVA-1895: Rename PreparedStatement.getPrimaryKeyIndices to getPartitionKeyIndices
- [bug] JAVA-1891: Allow null items when setting values in bulk
- [improvement] JAVA-1767: Improve message when column not in result set
- [improvement] JAVA-1624: Expose ExecutionInfo on exceptions where applicable
- [improvement] JAVA-1766: Revisit nullability
- [new feature] JAVA-1860: Allow reconnection at startup if no contact point is available
- [improvement] JAVA-1866: Make all public policies implement AutoCloseable
- [new feature] JAVA-1762: Build alternate core artifact with Netty shaded
- [new feature] JAVA-1761: Add OSGi descriptors
- [bug] JAVA-1560: Correctly propagate policy initialization errors
- [improvement] JAVA-1865: Add RelationMetadata.getPrimaryKey()
- [improvement] JAVA-1862: Add ConsistencyLevel.isDcLocal and isSerial
- [improvement] JAVA-1858: Implement Serializable in implementations, not interfaces
- [improvement] JAVA-1830: Surface response frame size in ExecutionInfo
- [improvement] JAVA-1853: Add newValue(Object...) to TupleType and UserDefinedType
- [improvement] JAVA-1815: Reorganize configuration into basic/advanced categories
- [improvement] JAVA-1848: Add logs to DefaultRetryPolicy
- [new feature] JAVA-1832: Add Ec2MultiRegionAddressTranslator
- [improvement] JAVA-1825: Add remaining Typesafe config primitive types to DriverConfigProfile
- [new feature] JAVA-1846: Add ConstantReconnectionPolicy
- [improvement] JAVA-1824: Make policies overridable in profiles
- [bug] JAVA-1569: Allow null to be used in positional and named values in statements
- [new feature] JAVA-1592: Expose request's total Frame size through API
- [new feature] JAVA-1829: Add metrics for bytes-sent and bytes-received 
- [improvement] JAVA-1755: Normalize usage of DEBUG/TRACE log levels
- [improvement] JAVA-1803: Log driver version on first use
- [improvement] JAVA-1792: Add AuthProvider callback to handle missing challenge from server
- [improvement] JAVA-1775: Assume default packages for built-in policies
- [improvement] JAVA-1774: Standardize policy locations
- [improvement] JAVA-1798: Allow passing the default LBP filter as a session builder argument
- [new feature] JAVA-1523: Add query logger
- [improvement] JAVA-1801: Revisit NodeStateListener and SchemaChangeListener APIs
- [improvement] JAVA-1759: Revisit metrics API
- [improvement] JAVA-1776: Use concurrency annotations
- [improvement] JAVA-1799: Use CqlIdentifier for simple statement named values
- [new feature] JAVA-1515: Add query builder
- [improvement] JAVA-1773: Make DriverConfigProfile enumerable
- [improvement] JAVA-1787: Use standalone shaded Guava artifact
- [improvement] JAVA-1769: Allocate exact buffer size for outgoing requests
- [documentation] JAVA-1780: Add manual section about case sensitivity
- [new feature] JAVA-1536: Add request throttling
- [improvement] JAVA-1772: Revisit multi-response callbacks
- [new feature] JAVA-1537: Add remaining socket options
- [bug] JAVA-1756: Propagate custom payload when preparing a statement
- [improvement] JAVA-1847: Add per-node request tracking

### 4.0.0-alpha3

- [new feature] JAVA-1518: Expose metrics
- [improvement] JAVA-1739: Add host_id and schema_version to node metadata
- [improvement] JAVA-1738: Convert enums to allow extensibility
- [bug] JAVA-1727: Override DefaultUdtValue.equals
- [bug] JAVA-1729: Override DefaultTupleValue.equals
- [improvement] JAVA-1720: Merge Cluster and Session into a single interface
- [improvement] JAVA-1713: Use less nodes in DefaultLoadBalancingPolicyIT
- [improvement] JAVA-1707: Add test infrastructure for running DSE clusters with CCM
- [bug] JAVA-1715: Propagate unchecked exceptions to CompletableFuture in SyncAuthenticator methods
- [improvement] JAVA-1714: Make replication strategies pluggable
- [new feature] JAVA-1647: Handle metadata_changed flag in protocol v5
- [new feature] JAVA-1633: Handle per-request keyspace in protocol v5
- [improvement] JAVA-1678: Warn if auth is configured on the client but not the server
- [improvement] JAVA-1673: Remove schema agreement check when repreparing on up
- [new feature] JAVA-1526: Provide a single load balancing policy implementation
- [improvement] JAVA-1680: Improve error message on batch log write timeout
- [improvement] JAVA-1675: Remove dates from copyright headers
- [improvement] JAVA-1645: Don't log stack traces at WARN level
- [new feature] JAVA-1524: Add query trace API
- [improvement] JAVA-1646: Provide a more readable error when connecting to Cassandra 2.0 or lower
- [improvement] JAVA-1662: Raise default request timeout
- [improvement] JAVA-1566: Enforce API rules automatically
- [bug] JAVA-1584: Validate that no bound values are unset in protocol v3

### 4.0.0-alpha2

- [new feature] JAVA-1525: Handle token metadata
- [new feature] JAVA-1638: Check schema agreement
- [new feature] JAVA-1494: Implement Snappy and LZ4 compression
- [new feature] JAVA-1514: Port Uuids utility class
- [new feature] JAVA-1520: Add node state listeners
- [new feature] JAVA-1493: Handle schema metadata
- [improvement] JAVA-1605: Refactor request execution model
- [improvement] JAVA-1597: Fix raw usages of Statement
- [improvement] JAVA-1542: Enable JaCoCo code coverage
- [improvement] JAVA-1295: Auto-detect best protocol version in mixed cluster
- [bug] JAVA-1565: Mark node down when it loses its last connection and was already reconnecting
- [bug] JAVA-1594: Don't create pool if node comes back up but is ignored
- [bug] JAVA-1593: Reconnect control connection if current node is removed, forced down or ignored
- [bug] JAVA-1595: Don't use system.local.rpc_address when refreshing node list
- [bug] JAVA-1568: Handle Reconnection#reconnectNow/stop while the current attempt is still in 
  progress
- [improvement] JAVA-1585: Add GenericType#where
- [improvement] JAVA-1590: Properly skip deployment of integration-tests module
- [improvement] JAVA-1576: Expose AsyncResultSet's iterator through a currentPage() method
- [improvement] JAVA-1591: Add programmatic way to get driver version

### 4.0.0-alpha1

- [improvement] JAVA-1586: Throw underlying exception when codec not found in cache
- [bug] JAVA-1583: Handle write failure in ChannelHandlerRequest
- [improvement] JAVA-1541: Reorganize configuration
- [improvement] JAVA-1577: Set default consistency level to LOCAL_ONE
- [bug] JAVA-1548: Retry idempotent statements on READ_TIMEOUT and UNAVAILABLE
- [bug] JAVA-1562: Fix various issues around heart beats
- [improvement] JAVA-1546: Make all statement implementations immutable
- [bug] JAVA-1554: Include VIEW and CDC in WriteType
- [improvement] JAVA-1498: Add a cache above Typesafe config
- [bug] JAVA-1547: Abort pending requests when connection dropped
- [new feature] JAVA-1497: Port timestamp generators from 3.x
- [improvement] JAVA-1539: Configure for deployment to Maven central
- [new feature] JAVA-1519: Close channel if number of orphan stream ids exceeds a configurable 
  threshold
- [new feature] JAVA-1529: Make configuration reloadable
- [new feature] JAVA-1502: Reprepare statements on newly added/up nodes
- [new feature] JAVA-1530: Add ResultSet.wasApplied
- [improvement] JAVA-1531: Merge CqlSession and Session
- [new feature] JAVA-1513: Handle batch statements
- [improvement] JAVA-1496: Improve log messages
- [new feature] JAVA-1501: Reprepare on the fly when we get an UNPREPARED response
- [bug] JAVA-1499: Wait for load balancing policy at cluster initialization
- [new feature] JAVA-1495: Add prepared statements

## 3.10.2

- [bug] JAVA-2860: Avoid NPE if channel initialization crashes.

## 3.10.1

- [bug] JAVA-2857: Fix NPE when built statements without parameters are logged at TRACE level.
- [bug] JAVA-2843: Successfully parse DSE table schema in OSS driver.

## 3.10.0

- [improvement] JAVA-2676: Don't reschedule flusher after empty runs
- [new feature] JAVA-2772: Support new protocol v5 message format

## 3.9.0

- [bug] JAVA-2627: Avoid logging error message including stack trace in request handler.
- [new feature] JAVA-2706: Add now_in_seconds to protocol v5 query messages.
- [improvement] JAVA-2730: Add support for Cassandra® 4.0 table options
- [improvement] JAVA-2702: Transient Replication Support for Cassandra® 4.0

## 3.8.0

- [new feature] JAVA-2356: Support for DataStax Cloud API.
- [improvement] JAVA-2483: Allow to provide secure bundle via URL.
- [improvement] JAVA-2499: Allow to read the secure bundle from an InputStream.
- [improvement] JAVA-2457: Detect CaaS and change default consistency.
- [improvement] JAVA-2485: Add errors for Cloud misconfiguration.
- [documentation] JAVA-2504: Migrate Cloud "getting started" page to driver manual.
- [improvement] JAVA-2516: Enable hostname validation with Cloud
- [bug] JAVA-2515: NEW_NODE and REMOVED_NODE events should trigger ADDED and REMOVED.


### 3.7.2

- [bug] JAVA-2249: Stop stripping trailing zeros in ByteOrderedTokens.
- [bug] JAVA-1492: Don't immediately reuse busy connections for another request.
- [bug] JAVA-2198: Handle UDTs with names that clash with collection types.
- [bug] JAVA-2204: Avoid memory leak when client holds onto a stale TableMetadata instance.


### 3.7.1

- [bug] JAVA-2174: Metadata.needsQuote should accept empty strings.
- [bug] JAVA-2193: Fix flaky tests in WarningsTest.


### 3.7.0

- [improvement] JAVA-2025: Include exception message in Abstract\*Codec.accepts(null).
- [improvement] JAVA-1980: Use covariant return types in RemoteEndpointAwareJdkSSLOptions.Builder methods.
- [documentation] JAVA-2062: Document frozen collection preference with Mapper.
- [bug] JAVA-2071: Fix NPE in ArrayBackedRow.toString().
- [bug] JAVA-2070: Call onRemove instead of onDown when rack and/or DC information changes for a host.
- [improvement] JAVA-1256: Log parameters of BuiltStatement in QueryLogger.
- [documentation] JAVA-2074: Document preference for LZ4 over Snappy.
- [bug] JAVA-1612: Include netty-common jar in binary tarball.
- [improvement] JAVA-2003: Simplify CBUtil internal API to improve performance.
- [improvement] JAVA-2002: Reimplement TypeCodec.accepts to improve performance.
- [documentation] JAVA-2041: Deprecate cross-DC failover in DCAwareRoundRobinPolicy.
- [documentation] JAVA-1159: Document workaround for using tuple with udt field in Mapper.
- [documentation] JAVA-1964: Complete remaining "Coming Soon" sections in docs.
- [improvement] JAVA-1950: Log server side warnings returned from a query.
- [improvement] JAVA-2123: Allow to use QueryBuilder for building queries against Materialized Views.
- [bug] JAVA-2082: Avoid race condition during cluster close and schema refresh.


### 3.6.0

- [improvement] JAVA-1394: Add request-queue-depth metric.
- [improvement] JAVA-1857: Add Statement.setHost.
- [bug] JAVA-1920: Use nanosecond precision in LocalTimeCodec#format().
- [bug] JAVA-1794: Driver tries to create a connection array of size -1.
- [new feature] JAVA-1899: Support virtual tables.
- [bug] JAVA-1908: TableMetadata.asCQLQuery does not add table option 'memtable_flush_period_in_ms' in the generated query.
- [bug] JAVA-1924: StatementWrapper setters should return the wrapping statement.
- [new feature] JAVA-1532: Add Codec support for Java 8's LocalDateTime and ZoneId.
- [improvement] JAVA-1786: Use Google code formatter.
- [bug] JAVA-1871: Change LOCAL\_SERIAL.isDCLocal() to return true.
- [documentation] JAVA-1902: Clarify unavailable & request error in DefaultRetryPolicy javadoc.
- [new feature] JAVA-1903: Add WhiteListPolicy.ofHosts.
- [bug] JAVA-1928: Fix GuavaCompatibility for Guava 26.
- [bug] JAVA-1935: Add null check in QueryConsistencyException.getHost.
- [improvement] JAVA-1771: Send driver name and version in STARTUP message.
- [improvement] JAVA-1388: Add dynamic port discovery for system.peers\_v2.
- [documentation] JAVA-1810: Note which setters are not propagated to PreparedStatement.
- [bug] JAVA-1944: Surface Read and WriteFailureException to RetryPolicy.
- [bug] JAVA-1211: Fix NPE in cluster close when cluster init fails.
- [bug] JAVA-1220: Fail fast on cluster init if previous init failed.
- [bug] JAVA-1929: Preempt session execute queries if session was closed.

Merged from 3.5.x:

- [bug] JAVA-1872: Retain table's views when processing table update.


### 3.5.0

- [improvement] JAVA-1448: TokenAwarePolicy should respect child policy ordering.
- [bug] JAVA-1751: Include defaultTimestamp length in encodedSize for protocol version >= 3.
- [bug] JAVA-1770: Fix message size when using Custom Payload.
- [documentation] JAVA-1760: Add metrics documentation.
- [improvement] JAVA-1765: Update dependencies to latest patch versions.
- [improvement] JAVA-1752: Deprecate DowngradingConsistencyRetryPolicy.
- [improvement] JAVA-1735: Log driver version on first use.
- [documentation] JAVA-1380: Add FAQ entry for errors arising from incompatibilities.
- [improvement] JAVA-1748: Support IS NOT NULL and != in query builder.
- [documentation] JAVA-1740: Mention C*2.2/3.0 incompatibilities in paging state manual.
- [improvement] JAVA-1725: Add a getNodeCount method to CCMAccess for easier automation.
- [new feature] JAVA-708: Add means to measure request sizes.
- [documentation] JAVA-1788: Add example for enabling host name verification to SSL docs.
- [improvement] JAVA-1791: Revert "JAVA-1677: Warn if auth is configured on the client but not the server."
- [bug] JAVA-1789: Account for flags in Prepare encodedSize.
- [bug] JAVA-1797: Use jnr-ffi version required by jnr-posix.


### 3.4.0

- [improvement] JAVA-1671: Remove unnecessary test on prepared statement metadata.
- [bug] JAVA-1694: Upgrade to jackson-databind 2.7.9.2 to address CVE-2015-15095.
- [documentation] JAVA-1685: Clarify recommendation on preparing SELECT *.
- [improvement] JAVA-1679: Improve error message on batch log write timeout.
- [improvement] JAVA-1672: Remove schema agreement check when repreparing on up.
- [improvement] JAVA-1677: Warn if auth is configured on the client but not the server.
- [new feature] JAVA-1651: Add NO_COMPACT startup option.
- [improvement] JAVA-1683: Add metrics to track writes to nodes.
- [new feature] JAVA-1229: Allow specifying the keyspace for individual queries.
- [improvement] JAVA-1682: Provide a way to record latencies for cancelled speculative executions.
- [improvement] JAVA-1717: Add metrics to latency-aware policy.
- [improvement] JAVA-1675: Remove dates from copyright headers.

Merged from 3.3.x:

- [bug] JAVA-1555: Include VIEW and CDC in WriteType.
- [bug] JAVA-1599: exportAsString improvements (sort, format, clustering order)
- [improvement] JAVA-1587: Deterministic ordering of columns used in Mapper#saveQuery
- [improvement] JAVA-1500: Add a metric to report number of in-flight requests.
- [bug] JAVA-1438: QueryBuilder check for empty orderings.
- [improvement] JAVA-1490: Allow zero delay for speculative executions.
- [documentation] JAVA-1607: Add FAQ entry for netty-transport-native-epoll.
- [bug] JAVA-1630: Fix Metadata.addIfAbsent.
- [improvement] JAVA-1619: Update QueryBuilder methods to support Iterable input.
- [improvement] JAVA-1527: Expose host_id and schema_version on Host metadata.
- [new feature] JAVA-1377: Add support for TWCS in SchemaBuilder.
- [improvement] JAVA-1631: Publish a sources jar for driver-core-tests.
- [improvement] JAVA-1632: Add a withIpPrefix(String) method to CCMBridge.Builder.
- [bug] JAVA-1639: VersionNumber does not fullfill equals/hashcode contract.
- [bug] JAVA-1613: Fix broken shaded Netty detection in NettyUtil.
- [bug] JAVA-1666: Fix keyspace export when a UDT has case-sensitive field names.
- [improvement] JAVA-1196: Include hash of result set metadata in prepared statement id.
- [improvement] JAVA-1670: Support user-provided JMX ports for CCMBridge.
- [improvement] JAVA-1661: Avoid String.toLowerCase if possible in Metadata.
- [improvement] JAVA-1659: Expose low-level flusher tuning options.
- [improvement] JAVA-1660: Support netty-transport-native-epoll in OSGi container.


### 3.3.2

- [bug] JAVA-1666: Fix keyspace export when a UDT has case-sensitive field names.
- [improvement] JAVA-1196: Include hash of result set metadata in prepared statement id.
- [improvement] JAVA-1670: Support user-provided JMX ports for CCMBridge.
- [improvement] JAVA-1661: Avoid String.toLowerCase if possible in Metadata.
- [improvement] JAVA-1659: Expose low-level flusher tuning options.
- [improvement] JAVA-1660: Support netty-transport-native-epoll in OSGi container.


### 3.3.1

- [bug] JAVA-1555: Include VIEW and CDC in WriteType.
- [bug] JAVA-1599: exportAsString improvements (sort, format, clustering order)
- [improvement] JAVA-1587: Deterministic ordering of columns used in Mapper#saveQuery
- [improvement] JAVA-1500: Add a metric to report number of in-flight requests.
- [bug] JAVA-1438: QueryBuilder check for empty orderings.
- [improvement] JAVA-1490: Allow zero delay for speculative executions.
- [documentation] JAVA-1607: Add FAQ entry for netty-transport-native-epoll.
- [bug] JAVA-1630: Fix Metadata.addIfAbsent.
- [improvement] JAVA-1619: Update QueryBuilder methods to support Iterable input.
- [improvement] JAVA-1527: Expose host_id and schema_version on Host metadata.
- [new feature] JAVA-1377: Add support for TWCS in SchemaBuilder.
- [improvement] JAVA-1631: Publish a sources jar for driver-core-tests.
- [improvement] JAVA-1632: Add a withIpPrefix(String) method to CCMBridge.Builder.
- [bug] JAVA-1639: VersionNumber does not fullfill equals/hashcode contract.
- [bug] JAVA-1613: Fix broken shaded Netty detection in NettyUtil.


### 3.3.0

- [bug] JAVA-1469: Update LoggingRetryPolicy to deal with SLF4J-353.
- [improvement] JAVA-1203: Upgrade Metrics to allow usage in OSGi.
- [bug] JAVA-1407: KeyspaceMetadata exportAsString should export user types in topological sort order.
- [bug] JAVA-1455: Mapper support using unset for null values.
- [bug] JAVA-1464: Allow custom codecs with non public constructors in @Param.
- [bug] JAVA-1470: Querying multiple pages overrides WrappedStatement.
- [improvement] JAVA-1428: Upgrade logback and jackson dependencies.
- [documentation] JAVA-1463: Revisit speculative execution docs.
- [documentation] JAVA-1466: Revisit timestamp docs.
- [documentation] JAVA-1445: Clarify how nodes are penalized in LatencyAwarePolicy docs.
- [improvement] JAVA-1446: Support 'DEFAULT UNSET' in Query Builder JSON Insert.
- [improvement] JAVA-1443: Add groupBy method to Select statement.
- [improvement] JAVA-1458: Check thread in mapper sync methods.
- [improvement] JAVA-1488: Upgrade Netty to 4.0.47.Final.
- [improvement] JAVA-1460: Add speculative execution number to ExecutionInfo
- [improvement] JAVA-1431: Improve error handling during pool initialization.


### 3.2.0

- [new feature] JAVA-1347: Add support for duration type.
- [new feature] JAVA-1248: Implement "beta" flag for native protocol v5.
- [new feature] JAVA-1362: Send query options flags as [int] for Protocol V5+.
- [new feature] JAVA-1364: Enable creation of SSLHandler with remote address information.
- [improvement] JAVA-1367: Make protocol negotiation more resilient.
- [bug] JAVA-1397: Handle duration as native datatype in protocol v5+.
- [improvement] JAVA-1308: CodecRegistry performance improvements.
- [improvement] JAVA-1287: Add CDC to TableOptionsMetadata and Schema Builder.
- [improvement] JAVA-1392: Reduce lock contention in RPTokenFactory.
- [improvement] JAVA-1328: Provide compatibility with Guava 20.
- [improvement] JAVA-1247: Disable idempotence warnings.
- [improvement] JAVA-1286: Support setting and retrieving udt fields in QueryBuilder.
- [bug] JAVA-1415: Correctly report if a UDT column is frozen.
- [bug] JAVA-1418: Make Guava version detection more reliable.
- [new feature] JAVA-1174: Add ifNotExists option to mapper.
- [improvement] JAVA-1414: Optimize Metadata.escapeId and Metadata.handleId.
- [improvement] JAVA-1310: Make mapper's ignored properties configurable.
- [improvement] JAVA-1316: Add strategy for resolving properties into CQL names.
- [bug] JAVA-1424: Handle new WRITE_FAILURE and READ_FAILURE format in v5 protocol.

Merged from 3.1.x branch:

- [bug] JAVA-1371: Reintroduce connection pool timeout.
- [bug] JAVA-1313: Copy SerialConsistencyLevel to PreparedStatement.
- [documentation] JAVA-1334: Clarify documentation of method `addContactPoints`.
- [improvement] JAVA-1357: Document that getReplicas only returns replicas of the last token in range.
- [bug] JAVA-1404: Fix min token handling in TokenRange.contains.
- [bug] JAVA-1429: Prevent heartbeats until connection is fully initialized.


### 3.1.4

Merged from 3.0.x branch:

- [bug] JAVA-1371: Reintroduce connection pool timeout.
- [bug] JAVA-1313: Copy SerialConsistencyLevel to PreparedStatement.
- [documentation] JAVA-1334: Clarify documentation of method `addContactPoints`.
- [improvement] JAVA-1357: Document that getReplicas only returns replicas of the last token in range.


### 3.1.3

Merged from 3.0.x branch:

- [bug] JAVA-1330: Add un/register for SchemaChangeListener in DelegatingCluster
- [bug] JAVA-1351: Include Custom Payload in Request.copy.
- [bug] JAVA-1346: Reset heartbeat only on client reads (not writes).
- [improvement] JAVA-866: Support tuple notation in QueryBuilder.eq/in.


### 3.1.2

- [bug] JAVA-1321: Wrong OSGi dependency version for Guava.

Merged from 3.0.x branch:

- [bug] JAVA-1312: QueryBuilder modifies selected columns when manually selected.
- [improvement] JAVA-1303: Add missing BoundStatement.setRoutingKey(ByteBuffer...)
- [improvement] JAVA-262: Make internal executors customizable


### 3.1.1

- [bug] JAVA-1284: ClockFactory should check system property before attempting to load Native class.
- [bug] JAVA-1255: Allow nested UDTs to be used in Mapper.
- [bug] JAVA-1279: Mapper should exclude Groovy's "metaClass" property when looking for mapped properties

Merged from 3.0.x branch:

- [improvement] JAVA-1246: Driver swallows the real exception in a few cases
- [improvement] JAVA-1261: Throw error when attempting to page in I/O thread.
- [bug] JAVA-1258: Regression: Mapper cannot map a materialized view after JAVA-1126.
- [bug] JAVA-1101: Batch and BatchStatement should consider inner statements to determine query idempotence
- [improvement] JAVA-1262: Use ParseUtils for quoting & unquoting.
- [improvement] JAVA-1275: Use Netty's default thread factory
- [bug] JAVA-1285: QueryBuilder routing key auto-discovery should handle case-sensitive column names.
- [bug] JAVA-1283: Don't cache failed query preparations in the mapper.
- [improvement] JAVA-1277: Expose AbstractSession.checkNotInEventLoop.
- [bug] JAVA-1272: BuiltStatement not able to print its query string if it contains mapped UDTs.
- [bug] JAVA-1292: 'Adjusted frame length' error breaks driver's ability to read data.
- [improvement] JAVA-1293: Make DecoderForStreamIdSize.MAX_FRAME_LENGTH configurable.
- [improvement] JAVA-1053: Add a metric for authentication errors
- [improvement] JAVA-1263: Eliminate unnecessary memory copies in FrameCompressor implementations.
- [improvement] JAVA-893: Make connection pool non-blocking


### 3.1.0

- [new feature] JAVA-1153: Add PER PARTITION LIMIT to Select QueryBuilder.
- [improvement] JAVA-743: Add JSON support to QueryBuilder.
- [improvement] JAVA-1233: Update HdrHistogram to 2.1.9.
- [improvement] JAVA-1233: Update Snappy to 1.1.2.6.
- [bug] JAVA-1161: Preserve full time zone info in ZonedDateTimeCodec and DateTimeCodec.
- [new feature] JAVA-1157: Allow asynchronous paging of Mapper Result.
- [improvement] JAVA-1212: Don't retry non-idempotent statements by default.
- [improvement] JAVA-1192: Make EventDebouncer settings updatable at runtime.
- [new feature] JAVA-541: Add polymorphism support to object mapper.
- [new feature] JAVA-636: Allow @Column annotations on getters/setters as well as fields.
- [new feature] JAVA-984: Allow non-void setters in object mapping.
- [new feature] JAVA-1055: Add ErrorAware load balancing policy.

Merged from 3.0.x branch:

- [bug] JAVA-1179: Request objects should be copied when executed.
- [improvement] JAVA-1182: Throw error when synchronous call made on I/O thread.
- [bug] JAVA-1184: Unwrap StatementWrappers when extracting column definitions.
- [bug] JAVA-1132: Executing bound statement with no variables results in exception with protocol v1.
- [improvement] JAVA-1040: SimpleStatement parameters support in QueryLogger.
- [improvement] JAVA-1151: Fail fast if HdrHistogram is not in the classpath.
- [improvement] JAVA-1154: Allow individual Statement to cancel the read timeout.
- [bug] JAVA-1074: Fix documentation around default timestamp generator.
- [improvement] JAVA-1109: Document SSLOptions changes in upgrade guide.
- [improvement] JAVA-1065: Add method to create token from partition key values.
- [improvement] JAVA-1136: Enable JDK signature check in module driver-extras.
- [improvement] JAVA-866: Support tuple notation in QueryBuilder.eq/in.
- [bug] JAVA-1140: Use same connection to check for schema agreement after a DDL query.
- [improvement] JAVA-1113: Support Cassandra 3.4 LIKE operator in QueryBuilder.
- [improvement] JAVA-1086: Support Cassandra 3.2 CAST function in QueryBuilder.
- [bug] JAVA-1095: Check protocol version for custom payload before sending the query.
- [improvement] JAVA-1133: Add OSGi headers to cassandra-driver-extras.
- [bug] JAVA-1137: Incorrect string returned by DataType.asFunctionParameterString() for collections and tuples.
- [bug] JAVA-1046: (Dynamic)CompositeTypes need to be parsed as string literal, not blob.
- [improvement] JAVA-1164: Clarify documentation on Host.listenAddress and broadcastAddress.
- [improvement] JAVA-1171: Add Host method to determine if DSE Graph is enabled.
- [improvement] JAVA-1069: Bootstrap driver-examples module.
- [documentation] JAVA-1150: Add example and FAQ entry about ByteBuffer/BLOB.
- [improvement] JAVA-1011: Expose PoolingOptions default values.
- [improvement] JAVA-630: Don't process DOWN events for nodes that have active connections.
- [improvement] JAVA-851: Improve UUIDs javadoc with regard to user-provided timestamps.
- [improvement] JAVA-979: Update javadoc for RegularStatement toString() and getQueryString() to indicate that consistency level and other parameters are not maintained in the query string.
- [bug] JAVA-1068: Unwrap StatementWrappers when hashing the paging state.
- [improvement] JAVA-1021: Improve error message when connect() is called with an invalid keyspace name.
- [improvement] JAVA-879: Mapper.map() accepts mapper-generated and user queries.
- [bug] JAVA-1100: Exception when connecting with shaded java driver in OSGI
- [bug] JAVA-1064: getTable create statement doesn't properly handle quotes in primary key.
- [bug] JAVA-1089: Set LWT made from BuiltStatements to non-idempotent.
- [improvement] JAVA-923: Position idempotent flag on object mapper queries.
- [bug] JAVA-1070: The Mapper should not prepare queries synchronously.
- [new feature] JAVA-982: Introduce new method ConsistencyLevel.isSerial().
- [bug] JAVA-764: Retry with the normal consistency level (not the serial one) when a write times out on the Paxos phase.
- [improvement] JAVA-852: Ignore peers with null entries during discovery.
- [bug] JAVA-1005: DowngradingConsistencyRetryPolicy does not work with EACH_QUORUM when 1 DC is down.
- [bug] JAVA-1002: Avoid deadlock when re-preparing a statement on other hosts.
- [bug] JAVA-1072: Ensure defunct connections are properly evicted from the pool.
- [bug] JAVA-1152: Fix NPE at ControlConnection.refreshNodeListAndTokenMap().

Merged from 2.1 branch:

- [improvement] JAVA-1038: Fetch node info by rpc_address if its broadcast_address is not in system.peers.
- [improvement] JAVA-888: Add cluster-wide percentile tracker.
- [improvement] JAVA-963: Automatically register PercentileTracker from components that use it.
- [new feature] JAVA-1019: SchemaBuilder support for CREATE/ALTER/DROP KEYSPACE.
- [bug] JAVA-727: Allow monotonic timestamp generators to drift in the future + use microsecond precision when possible.
- [improvement] JAVA-444: Add Java process information to UUIDs.makeNode() hash.


### 3.0.7

- [bug] JAVA-1371: Reintroduce connection pool timeout.
- [bug] JAVA-1313: Copy SerialConsistencyLevel to PreparedStatement.
- [documentation] JAVA-1334: Clarify documentation of method `addContactPoints`.
- [improvement] JAVA-1357: Document that getReplicas only returns replicas of the last token in range.


### 3.0.6

- [bug] JAVA-1330: Add un/register for SchemaChangeListener in DelegatingCluster
- [bug] JAVA-1351: Include Custom Payload in Request.copy.
- [bug] JAVA-1346: Reset heartbeat only on client reads (not writes).
- [improvement] JAVA-866: Support tuple notation in QueryBuilder.eq/in.


### 3.0.5

- [bug] JAVA-1312: QueryBuilder modifies selected columns when manually selected.
- [improvement] JAVA-1303: Add missing BoundStatement.setRoutingKey(ByteBuffer...)
- [improvement] JAVA-262: Make internal executors customizable
- [bug] JAVA-1320: prevent unnecessary task creation on empty pool


### 3.0.4

- [improvement] JAVA-1246: Driver swallows the real exception in a few cases
- [improvement] JAVA-1261: Throw error when attempting to page in I/O thread.
- [bug] JAVA-1258: Regression: Mapper cannot map a materialized view after JAVA-1126.
- [bug] JAVA-1101: Batch and BatchStatement should consider inner statements to determine query idempotence
- [improvement] JAVA-1262: Use ParseUtils for quoting & unquoting.
- [improvement] JAVA-1275: Use Netty's default thread factory
- [bug] JAVA-1285: QueryBuilder routing key auto-discovery should handle case-sensitive column names.
- [bug] JAVA-1283: Don't cache failed query preparations in the mapper.
- [improvement] JAVA-1277: Expose AbstractSession.checkNotInEventLoop.
- [bug] JAVA-1272: BuiltStatement not able to print its query string if it contains mapped UDTs.
- [bug] JAVA-1292: 'Adjusted frame length' error breaks driver's ability to read data.
- [improvement] JAVA-1293: Make DecoderForStreamIdSize.MAX_FRAME_LENGTH configurable.
- [improvement] JAVA-1053: Add a metric for authentication errors
- [improvement] JAVA-1263: Eliminate unnecessary memory copies in FrameCompressor implementations.
- [improvement] JAVA-893: Make connection pool non-blocking


### 3.0.3

- [improvement] JAVA-1147: Upgrade Netty to 4.0.37.
- [bug] JAVA-1213: Allow updates and inserts to BLOB column using read-only ByteBuffer.
- [bug] JAVA-1209: ProtocolOptions.getProtocolVersion() should return null instead of throwing NPE if Cluster has not
        been init'd.
- [improvement] JAVA-1204: Update documentation to indicate tcnative version requirement.
- [bug] JAVA-1186: Fix duplicated hosts in DCAwarePolicy warn message.
- [bug] JAVA-1187: Fix warning message when local CL used with RoundRobinPolicy.
- [improvement] JAVA-1175: Warn if DCAwarePolicy configuration is inconsistent.
- [bug] JAVA-1139: ConnectionException.getMessage() throws NPE if address is null.
- [bug] JAVA-1202: Handle null rpc_address when checking schema agreement.
- [improvement] JAVA-1198: Document that BoundStatement is not thread-safe.
- [improvement] JAVA-1200: Upgrade LZ4 to 1.3.0.
- [bug] JAVA-1232: Fix NPE in IdempotenceAwareRetryPolicy.isIdempotent.
- [improvement] JAVA-1227: Document "SELECT *" issue with prepared statement.
- [bug] JAVA-1160: Fix NPE in VersionNumber.getPreReleaseLabels().
- [improvement] JAVA-1126: Handle schema changes in Mapper.
- [bug] JAVA-1193: Refresh token and replica metadata synchronously when schema is altered.
- [bug] JAVA-1120: Skip schema refresh debouncer when checking for agreement as a result of schema change made by client.
- [improvement] JAVA-1242: Fix driver-core dependency in driver-stress
- [improvement] JAVA-1235: Move the query to the end of "re-preparing .." log message as a key value.


### 3.0.2

Merged from 2.1 branch:

- [bug] JAVA-1179: Request objects should be copied when executed.
- [improvement] JAVA-1182: Throw error when synchronous call made on I/O thread.
- [bug] JAVA-1184: Unwrap StatementWrappers when extracting column definitions.


### 3.0.1

- [bug] JAVA-1132: Executing bound statement with no variables results in exception with protocol v1.
- [improvement] JAVA-1040: SimpleStatement parameters support in QueryLogger.
- [improvement] JAVA-1151: Fail fast if HdrHistogram is not in the classpath.
- [improvement] JAVA-1154: Allow individual Statement to cancel the read timeout.
- [bug] JAVA-1074: Fix documentation around default timestamp generator.
- [improvement] JAVA-1109: Document SSLOptions changes in upgrade guide.
- [improvement] JAVA-1065: Add method to create token from partition key values.
- [improvement] JAVA-1136: Enable JDK signature check in module driver-extras.
- [improvement] JAVA-866: Support tuple notation in QueryBuilder.eq/in.
- [bug] JAVA-1140: Use same connection to check for schema agreement after a DDL query.
- [improvement] JAVA-1113: Support Cassandra 3.4 LIKE operator in QueryBuilder.
- [improvement] JAVA-1086: Support Cassandra 3.2 CAST function in QueryBuilder.
- [bug] JAVA-1095: Check protocol version for custom payload before sending the query.
- [improvement] JAVA-1133: Add OSGi headers to cassandra-driver-extras.
- [bug] JAVA-1137: Incorrect string returned by DataType.asFunctionParameterString() for collections and tuples.
- [bug] JAVA-1046: (Dynamic)CompositeTypes need to be parsed as string literal, not blob.
- [improvement] JAVA-1164: Clarify documentation on Host.listenAddress and broadcastAddress.
- [improvement] JAVA-1171: Add Host method to determine if DSE Graph is enabled.
- [improvement] JAVA-1069: Bootstrap driver-examples module.
- [documentation] JAVA-1150: Add example and FAQ entry about ByteBuffer/BLOB.

Merged from 2.1 branch:

- [improvement] JAVA-1011: Expose PoolingOptions default values.
- [improvement] JAVA-630: Don't process DOWN events for nodes that have active connections.
- [improvement] JAVA-851: Improve UUIDs javadoc with regard to user-provided timestamps.
- [improvement] JAVA-979: Update javadoc for RegularStatement toString() and getQueryString() to indicate that consistency level and other parameters are not maintained in the query string.
- [bug] JAVA-1068: Unwrap StatementWrappers when hashing the paging state.
- [improvement] JAVA-1021: Improve error message when connect() is called with an invalid keyspace name.
- [improvement] JAVA-879: Mapper.map() accepts mapper-generated and user queries.
- [bug] JAVA-1100: Exception when connecting with shaded java driver in OSGI
- [bug] JAVA-1064: getTable create statement doesn't properly handle quotes in primary key.
- [bug] JAVA-1089: Set LWT made from BuiltStatements to non-idempotent.
- [improvement] JAVA-923: Position idempotent flag on object mapper queries.
- [bug] JAVA-1070: The Mapper should not prepare queries synchronously.
- [new feature] JAVA-982: Introduce new method ConsistencyLevel.isSerial().
- [bug] JAVA-764: Retry with the normal consistency level (not the serial one) when a write times out on the Paxos phase.
- [improvement] JAVA-852: Ignore peers with null entries during discovery.
- [bug] JAVA-1005: DowngradingConsistencyRetryPolicy does not work with EACH_QUORUM when 1 DC is down.
- [bug] JAVA-1002: Avoid deadlock when re-preparing a statement on other hosts.
- [bug] JAVA-1072: Ensure defunct connections are properly evicted from the pool.
- [bug] JAVA-1152: Fix NPE at ControlConnection.refreshNodeListAndTokenMap().


### 3.0.0

- [bug] JAVA-1034: fix metadata parser for collections of custom types.
- [improvement] JAVA-1035: Expose host broadcast_address and listen_address if available.
- [new feature] JAVA-1037: Allow named parameters in simple statements.
- [improvement] JAVA-1033: Allow per-statement read timeout.
- [improvement] JAVA-1042: Include DSE version and workload in Host data.

Merged from 2.1 branch:

- [improvement] JAVA-1030: Log token to replica map computation times.
- [bug] JAVA-1039: Minor bugs in Event Debouncer.


### 3.0.0-rc1

- [bug] JAVA-890: fix mapper for case-sensitive UDT.


### 3.0.0-beta1

- [bug] JAVA-993: Support for "custom" types after CASSANDRA-10365.
- [bug] JAVA-999: Handle unset parameters in QueryLogger.
- [bug] JAVA-998: SchemaChangeListener not invoked for Functions or Aggregates having UDT arguments.
- [bug] JAVA-1009: use CL ONE to compute query plan when reconnecting
  control connection.
- [improvement] JAVA-1003: Change default consistency level to LOCAL_ONE (amends JAVA-926).
- [improvement] JAVA-863: Idempotence propagation in prepared statements.
- [improvement] JAVA-996: Make CodecRegistry available to ProtocolDecoder.
- [bug] JAVA-819: Driver shouldn't retry on client timeout if statement is not idempotent.
- [improvement] JAVA-1007: Make SimpleStatement and QueryBuilder "detached" again.

Merged from 2.1 branch:

- [improvement] JAVA-989: Include keyspace name when invalid replication found when generating token map.
- [improvement] JAVA-664: Reduce heap consumption for TokenMap.
- [bug] JAVA-994: Don't call on(Up|Down|Add|Remove) methods if Cluster is closed/closing.


### 3.0.0-alpha5

- [improvement] JAVA-958: Make TableOrView.Order visible.
- [improvement] JAVA-968: Update metrics to the latest version.
- [improvement] JAVA-965: Improve error handling for when a non-type 1 UUID is given to bind() on a timeuuid column.
- [improvement] JAVA-885: Pass the authenticator name from the server to the auth provider.
- [improvement] JAVA-961: Raise an exception when an older version of guava (<16.01) is found.
- [bug] JAVA-972: TypeCodec.parse() implementations should be case insensitive when checking for keyword NULL.
- [bug] JAVA-971: Make type codecs invariant.
- [bug] JAVA-986: Update documentation links to reference 3.0.
- [improvement] JAVA-841: Refactor SSLOptions API.
- [improvement] JAVA-948: Don't limit cipher suites by default.
- [improvement] JAVA-917: Document SSL configuration.
- [improvement] JAVA-936: Adapt schema metadata parsing logic to new storage format of CQL types in C* 3.0.
- [new feature] JAVA-846: Provide custom codecs library as an extra module.
- [new feature] JAVA-742: Codec Support for JSON.
- [new feature] JAVA-606: Codec support for Java 8.
- [new feature] JAVA-565: Codec support for Java arrays.
- [new feature] JAVA-605: Codec support for Java enums.
- [bug] JAVA-884: Fix UDT mapper to process fields in the correct order.

Merged from 2.1 branch:

- [bug] JAVA-854: avoid early return in Cluster.init when a node doesn't support the protocol version.
- [bug] JAVA-978: Fix quoting issue that caused Mapper.getTableMetadata() to return null.
- [improvement] JAVA-920: Downgrade "error creating pool" message to WARN.
- [bug] JAVA-954: Don't trigger reconnection before initialization complete.
- [improvement] JAVA-914: Avoid rejected tasks at shutdown.
- [improvement] JAVA-921: Add SimpleStatement.getValuesCount().
- [bug] JAVA-901: Move call to connection.release() out of cancelHandler.
- [bug] JAVA-960: Avoid race in control connection shutdown.
- [bug] JAVA-656: Fix NPE in ControlConnection.updateLocationInfo.
- [bug] JAVA-966: Count uninitialized connections in conviction policy.
- [improvement] JAVA-917: Document SSL configuration.
- [improvement] JAVA-652: Add DCAwareRoundRobinPolicy builder.
- [improvement] JAVA-808: Add generic filtering policy that can be used to exclude specific DCs.
- [bug] JAVA-988: Metadata.handleId should handle escaped double quotes.
- [bug] JAVA-983: QueryBuilder cannot handle collections containing function calls.


### 3.0.0-alpha4

- [improvement] JAVA-926: Change default consistency level to LOCAL_QUORUM.
- [bug] JAVA-942: Fix implementation of UserType.hashCode().
- [improvement] JAVA-877: Don't delay UP/ADDED notifications if protocol version = V4.
- [improvement] JAVA-938: Parse 'extensions' column in table metadata.
- [bug] JAVA-900: Fix Configuration builder to allow disabled metrics.
- [new feature] JAVA-902: Prepare API for async query trace.
- [new feature] JAVA-930: Add BoundStatement#unset.
- [bug] JAVA-946: Make table metadata options class visible.
- [bug] JAVA-939: Add crcCheckChance to TableOptionsMetadata#equals/hashCode.
- [bug] JAVA-922: Make TypeCodec return mutable collections.
- [improvement] JAVA-932: Limit visibility of codec internals.
- [improvement] JAVA-934: Warn if a custom codec collides with an existing one.
- [improvement] JAVA-940: Allow typed getters/setters to target any CQL type.
- [bug] JAVA-950: Fix Cluster.connect with a case-sensitive keyspace.
- [bug] JAVA-953: Fix MaterializedViewMetadata when base table name is case sensitive.


### 3.0.0-alpha3

- [new feature] JAVA-571: Support new system tables in C* 3.0.
- [improvement] JAVA-919: Move crc_check_chance out of compressions options.

Merged from 2.0 branch:

- [improvement] JAVA-718: Log streamid at the trace level on sending request and receiving response.
- [bug] JAVA-796: Fix SpeculativeExecutionPolicy.init() and close() are never called.
- [improvement] JAVA-710: Suppress unnecessary warning at shutdown.
- [improvement] #340: Allow DNS name with multiple A-records as contact point.
- [bug] JAVA-794: Allow tracing across multiple result pages.
- [bug] JAVA-737: DowngradingConsistencyRetryPolicy ignores write timeouts.
- [bug] JAVA-736: Forbid bind marker in QueryBuilder add/append/prepend.
- [bug] JAVA-712: Prevent QueryBuilder.quote() from applying duplicate double quotes.
- [bug] JAVA-688: Prevent QueryBuilder from trying to serialize raw string.
- [bug] JAVA-679: Support bind marker in QueryBuilder DELETE's list index.
- [improvement] JAVA-475: Improve QueryBuilder API for SELECT DISTINCT.
- [improvement] JAVA-225: Create values() function for Insert builder using List.
- [improvement] JAVA-702: Warn when ReplicationStrategy encounters invalid
  replication factors.
- [improvement] JAVA-662: Add PoolingOptions method to set both core and max
  connections.
- [improvement] JAVA-766: Do not include epoll JAR in binary distribution.
- [improvement] JAVA-726: Optimize internal copies of Request objects.
- [bug] JAVA-815: Preserve tracing across retries.
- [improvement] JAVA-709: New RetryDecision.tryNextHost().
- [bug] JAVA-733: Handle function calls and raw strings as non-idempotent in QueryBuilder.
- [improvement] JAVA-765: Provide API to retrieve values of a Parameterized SimpleStatement.
- [improvement] JAVA-827: implement UPDATE .. IF EXISTS in QueryBuilder.
- [improvement] JAVA-618: Randomize contact points list to prevent hotspots.
- [improvement] JAVA-720: Surface the coordinator used on query failure.
- [bug] JAVA-792: Handle contact points removed during init.
- [improvement] JAVA-719: Allow PlainTextAuthProvider to change its credentials at runtime.
- [new feature] JAVA-151: Make it possible to register for SchemaChange Events.
- [improvement] JAVA-861: Downgrade "Asked to rebuild table" log from ERROR to INFO level.
- [improvement] JAVA-797: Provide an option to prepare statements only on one node.
- [improvement] JAVA-658: Provide an option to not re-prepare all statements in onUp.
- [improvement] JAVA-853: Customizable creation of netty timer.
- [bug] JAVA-859: Avoid quadratic ring processing with invalid replication factors.
- [improvement] JAVA-657: Debounce control connection queries.
- [bug] JAVA-784: LoadBalancingPolicy.distance() called before init().
- [new feature] JAVA-828: Make driver-side metadata optional.
- [improvement] JAVA-544: Allow hosts to remain partially up.
- [improvement] JAVA-821, JAVA-822: Remove internal blocking calls and expose async session
  creation.
- [improvement] JAVA-725: Use parallel calls when re-preparing statement on other
  hosts.
- [bug] JAVA-629: Don't use connection timeout for unrelated internal queries.
- [bug] JAVA-892: Fix NPE in speculative executions when metrics disabled.


### 3.0.0-alpha2

- [new feature] JAVA-875, JAVA-882: Move secondary index metadata out of column definitions.

Merged from 2.2 branch:

- [bug] JAVA-847: Propagate CodecRegistry to nested UDTs.
- [improvement] JAVA-848: Ability to store a default, shareable CodecRegistry
  instance.
- [bug] JAVA-880: Treat empty ByteBuffers as empty values in TupleCodec and
  UDTCodec.


### 3.0.0-alpha1

- [new feature] JAVA-876: Support new system tables in C* 3.0.0-alpha1.

Merged from 2.2 branch:

- [improvement] JAVA-810: Rename DateWithoutTime to LocalDate.
- [bug] JAVA-816: DateCodec does not format values correctly.
- [bug] JAVA-817: TimeCodec does not format values correctly.
- [bug] JAVA-818: TypeCodec.getDataTypeFor() does not handle LocalDate instances.
- [improvement] JAVA-836: Make ResultSet#fetchMoreResult return a
  ListenableFuture<ResultSet>.
- [improvement] JAVA-843: Disable frozen checks in mapper.
- [improvement] JAVA-721: Allow user to register custom type codecs.
- [improvement] JAVA-722: Support custom type codecs in mapper.


### 2.2.0-rc3

- [bug] JAVA-847: Propagate CodecRegistry to nested UDTs.
- [improvement] JAVA-848: Ability to store a default, shareable CodecRegistry
  instance.
- [bug] JAVA-880: Treat empty ByteBuffers as empty values in TupleCodec and
  UDTCodec.


### 2.2.0-rc2

- [improvement] JAVA-810: Rename DateWithoutTime to LocalDate.
- [bug] JAVA-816: DateCodec does not format values correctly.
- [bug] JAVA-817: TimeCodec does not format values correctly.
- [bug] JAVA-818: TypeCodec.getDataTypeFor() does not handle LocalDate instances.
- [improvement] JAVA-836: Make ResultSet#fetchMoreResult return a
  ListenableFuture<ResultSet>.
- [improvement] JAVA-843: Disable frozen checks in mapper.
- [improvement] JAVA-721: Allow user to register custom type codecs.
- [improvement] JAVA-722: Support custom type codecs in mapper.

Merged from 2.1 branch:

- [bug] JAVA-834: Special case check for 'null' string in index_options column.
- [improvement] JAVA-835: Allow accessor methods with less parameters in case
  named bind markers are repeated.
- [improvement] JAVA-475: Improve QueryBuilder API for SELECT DISTINCT.
- [improvement] JAVA-715: Make NativeColumnType a top-level class.
- [improvement] JAVA-700: Expose ProtocolVersion#toInt.
- [bug] JAVA-542: Handle void return types in accessors.
- [improvement] JAVA-225: Create values() function for Insert builder using List.
- [improvement] JAVA-713: HashMap throws an OOM Exception when logging level is set to TRACE.
- [bug] JAVA-679: Support bind marker in QueryBuilder DELETE's list index.
- [improvement] JAVA-732: Expose KEYS and FULL indexing options in IndexMetadata.
- [improvement] JAVA-589: Allow @Enumerated in Accessor method parameters.
- [improvement] JAVA-554: Allow access to table metadata from Mapper.
- [improvement] JAVA-661: Provide a way to map computed fields.
- [improvement] JAVA-824: Ignore missing columns in mapper.
- [bug] JAVA-724: Preserve default timestamp for retries and speculative executions.
- [improvement] JAVA-738: Use same pool implementation for protocol v2 and v3.
- [improvement] JAVA-677: Support CONTAINS / CONTAINS KEY in QueryBuilder.
- [improvement] JAVA-477/JAVA-540: Add USING options in mapper for delete and save
  operations.
- [improvement] JAVA-473: Add mapper option to configure whether to save null fields.

Merged from 2.0 branch:

- [bug] JAVA-737: DowngradingConsistencyRetryPolicy ignores write timeouts.
- [bug] JAVA-736: Forbid bind marker in QueryBuilder add/append/prepend.
- [bug] JAVA-712: Prevent QueryBuilder.quote() from applying duplicate double quotes.
- [bug] JAVA-688: Prevent QueryBuilder from trying to serialize raw string.
- [bug] JAVA-679: Support bind marker in QueryBuilder DELETE's list index.
- [improvement] JAVA-475: Improve QueryBuilder API for SELECT DISTINCT.
- [improvement] JAVA-225: Create values() function for Insert builder using List.
- [improvement] JAVA-702: Warn when ReplicationStrategy encounters invalid
  replication factors.
- [improvement] JAVA-662: Add PoolingOptions method to set both core and max
  connections.
- [improvement] JAVA-766: Do not include epoll JAR in binary distribution.
- [improvement] JAVA-726: Optimize internal copies of Request objects.
- [bug] JAVA-815: Preserve tracing across retries.
- [improvement] JAVA-709: New RetryDecision.tryNextHost().
- [bug] JAVA-733: Handle function calls and raw strings as non-idempotent in QueryBuilder.


### 2.2.0-rc1

- [new feature] JAVA-783: Protocol V4 enum support.
- [new feature] JAVA-776: Use PK columns in protocol v4 PREPARED response.
- [new feature] JAVA-777: Distinguish NULL and UNSET values.
- [new feature] JAVA-779: Add k/v payload for 3rd party usage.
- [new feature] JAVA-780: Expose server-side warnings on ExecutionInfo.
- [new feature] JAVA-749: Expose new read/write failure exceptions.
- [new feature] JAVA-747: Expose function and aggregate metadata.
- [new feature] JAVA-778: Add new client exception for CQL function failure.
- [improvement] JAVA-700: Expose ProtocolVersion#toInt.
- [new feature] JAVA-404: Support new C* 2.2 CQL date and time types.

Merged from 2.1 branch:

- [improvement] JAVA-782: Unify "Target" enum for schema elements.


### 2.1.10.2

Merged from 2.0 branch:

- [bug] JAVA-1179: Request objects should be copied when executed.
- [improvement] JAVA-1182: Throw error when synchronous call made on I/O thread.
- [bug] JAVA-1184: Unwrap StatementWrappers when extracting column definitions.


### 2.1.10.1

- [bug] JAVA-1152: Fix NPE at ControlConnection.refreshNodeListAndTokenMap().
- [bug] JAVA-1156: Fix NPE at TableMetadata.equals().


### 2.1.10

- [bug] JAVA-988: Metadata.handleId should handle escaped double quotes.
- [bug] JAVA-983: QueryBuilder cannot handle collections containing function calls.
- [improvement] JAVA-863: Idempotence propagation in PreparedStatements.
- [bug] JAVA-937: TypeCodec static initializers not always correctly executed.
- [improvement] JAVA-989: Include keyspace name when invalid replication found when generating token map.
- [improvement] JAVA-664: Reduce heap consumption for TokenMap.
- [improvement] JAVA-1030: Log token to replica map computation times.
- [bug] JAVA-1039: Minor bugs in Event Debouncer.
- [improvement] JAVA-843: Disable frozen checks in mapper.
- [improvement] JAVA-833: Improve message when a nested type can't be serialized.
- [improvement] JAVA-1011: Expose PoolingOptions default values.
- [improvement] JAVA-630: Don't process DOWN events for nodes that have active connections.
- [improvement] JAVA-851: Improve UUIDs javadoc with regard to user-provided timestamps.
- [improvement] JAVA-979: Update javadoc for RegularStatement toString() and getQueryString() to indicate that consistency level and other parameters are not maintained in the query string.
- [improvement] JAVA-1038: Fetch node info by rpc_address if its broadcast_address is not in system.peers.
- [improvement] JAVA-974: Validate accessor parameter types against bound statement.
- [bug] JAVA-1068: Unwrap StatementWrappers when hashing the paging state.
- [bug] JAVA-831: Mapper can't load an entity where the PK is a UDT.
- [improvement] JAVA-1021: Improve error message when connect() is called with an invalid keyspace name.
- [improvement] JAVA-879: Mapper.map() accepts mapper-generated and user queries.
- [bug] JAVA-1100: Exception when connecting with shaded java driver in OSGI
- [bug] JAVA-819: Expose more errors in RetryPolicy + provide idempotent-aware wrapper.
- [improvement] JAVA-1040: SimpleStatement parameters support in QueryLogger.
- [bug] JAVA-1064: getTable create statement doesn't properly handle quotes in primary key.
- [improvement] JAVA-888: Add cluster-wide percentile tracker.
- [improvement] JAVA-963: Automatically register PercentileTracker from components that use it.
- [bug] JAVA-1089: Set LWT made from BuiltStatements to non-idempotent.
- [improvement] JAVA-923: Position idempotent flag on object mapper queries.
- [new feature] JAVA-1019: SchemaBuilder support for CREATE/ALTER/DROP KEYSPACE.
- [bug] JAVA-1070: The Mapper should not prepare queries synchronously.
- [new feature] JAVA-982: Introduce new method ConsistencyLevel.isSerial().
- [bug] JAVA-764: Retry with the normal consistency level (not the serial one) when a write times out on the Paxos phase.
- [bug] JAVA-727: Allow monotonic timestamp generators to drift in the future + use microsecond precision when possible.
- [improvement] JAVA-444: Add Java process information to UUIDs.makeNode() hash.
- [improvement] JAVA-977: Preserve original cause when BuiltStatement value can't be serialized.
- [bug] JAVA-1094: Backport TypeCodec parse and format fixes from 3.0.
- [improvement] JAVA-852: Ignore peers with null entries during discovery.
- [bug] JAVA-1132: Executing bound statement with no variables results in exception with protocol v1.
- [bug] JAVA-1005: DowngradingConsistencyRetryPolicy does not work with EACH_QUORUM when 1 DC is down.
- [bug] JAVA-1002: Avoid deadlock when re-preparing a statement on other hosts.

Merged from 2.0 branch:

- [bug] JAVA-994: Don't call on(Up|Down|Add|Remove) methods if Cluster is closed/closing.
- [improvement] JAVA-805: Document that metrics are null until Cluster is initialized.
- [bug] JAVA-1072: Ensure defunct connections are properly evicted from the pool.


### 2.1.9

- [bug] JAVA-942: Fix implementation of UserType.hashCode().
- [bug] JAVA-854: avoid early return in Cluster.init when a node doesn't support the protocol version.
- [bug] JAVA-978: Fix quoting issue that caused Mapper.getTableMetadata() to return null.

Merged from 2.0 branch:

- [bug] JAVA-950: Fix Cluster.connect with a case-sensitive keyspace.
- [improvement] JAVA-920: Downgrade "error creating pool" message to WARN.
- [bug] JAVA-954: Don't trigger reconnection before initialization complete.
- [improvement] JAVA-914: Avoid rejected tasks at shutdown.
- [improvement] JAVA-921: Add SimpleStatement.getValuesCount().
- [bug] JAVA-901: Move call to connection.release() out of cancelHandler.
- [bug] JAVA-960: Avoid race in control connection shutdown.
- [bug] JAVA-656: Fix NPE in ControlConnection.updateLocationInfo.
- [bug] JAVA-966: Count uninitialized connections in conviction policy.
- [improvement] JAVA-917: Document SSL configuration.
- [improvement] JAVA-652: Add DCAwareRoundRobinPolicy builder.
- [improvement] JAVA-808: Add generic filtering policy that can be used to exclude specific DCs.


### 2.1.8

Merged from 2.0 branch:

- [improvement] JAVA-718: Log streamid at the trace level on sending request and receiving response.

- [bug] JAVA-796: Fix SpeculativeExecutionPolicy.init() and close() are never called.
- [improvement] JAVA-710: Suppress unnecessary warning at shutdown.
- [improvement] #340: Allow DNS name with multiple A-records as contact point.
- [bug] JAVA-794: Allow tracing across multiple result pages.
- [bug] JAVA-737: DowngradingConsistencyRetryPolicy ignores write timeouts.
- [bug] JAVA-736: Forbid bind marker in QueryBuilder add/append/prepend.
- [bug] JAVA-712: Prevent QueryBuilder.quote() from applying duplicate double quotes.
- [bug] JAVA-688: Prevent QueryBuilder from trying to serialize raw string.
- [bug] JAVA-679: Support bind marker in QueryBuilder DELETE's list index.
- [improvement] JAVA-475: Improve QueryBuilder API for SELECT DISTINCT.
- [improvement] JAVA-225: Create values() function for Insert builder using List.
- [improvement] JAVA-702: Warn when ReplicationStrategy encounters invalid
  replication factors.
- [improvement] JAVA-662: Add PoolingOptions method to set both core and max
  connections.
- [improvement] JAVA-766: Do not include epoll JAR in binary distribution.
- [improvement] JAVA-726: Optimize internal copies of Request objects.
- [bug] JAVA-815: Preserve tracing across retries.
- [improvement] JAVA-709: New RetryDecision.tryNextHost().
- [bug] JAVA-733: Handle function calls and raw strings as non-idempotent in QueryBuilder.
- [improvement] JAVA-765: Provide API to retrieve values of a Parameterized SimpleStatement.
- [improvement] JAVA-827: implement UPDATE .. IF EXISTS in QueryBuilder.
- [improvement] JAVA-618: Randomize contact points list to prevent hotspots.
- [improvement] JAVA-720: Surface the coordinator used on query failure.
- [bug] JAVA-792: Handle contact points removed during init.
- [improvement] JAVA-719: Allow PlainTextAuthProvider to change its credentials at runtime.
- [new feature] JAVA-151: Make it possible to register for SchemaChange Events.
- [improvement] JAVA-861: Downgrade "Asked to rebuild table" log from ERROR to INFO level.
- [improvement] JAVA-797: Provide an option to prepare statements only on one node.
- [improvement] JAVA-658: Provide an option to not re-prepare all statements in onUp.
- [improvement] JAVA-853: Customizable creation of netty timer.
- [bug] JAVA-859: Avoid quadratic ring processing with invalid replication factors.
- [improvement] JAVA-657: Debounce control connection queries.
- [bug] JAVA-784: LoadBalancingPolicy.distance() called before init().
- [new feature] JAVA-828: Make driver-side metadata optional.
- [improvement] JAVA-544: Allow hosts to remain partially up.
- [improvement] JAVA-821, JAVA-822: Remove internal blocking calls and expose async session
  creation.
- [improvement] JAVA-725: Use parallel calls when re-preparing statement on other
  hosts.
- [bug] JAVA-629: Don't use connection timeout for unrelated internal queries.
- [bug] JAVA-892: Fix NPE in speculative executions when metrics disabled.


### 2.1.7.1

- [bug] JAVA-834: Special case check for 'null' string in index_options column.
- [improvement] JAVA-835: Allow accessor methods with less parameters in case
  named bind markers are repeated.


### 2.1.7

- [improvement] JAVA-475: Improve QueryBuilder API for SELECT DISTINCT.
- [improvement] JAVA-715: Make NativeColumnType a top-level class.
- [improvement] JAVA-782: Unify "Target" enum for schema elements.
- [improvement] JAVA-700: Expose ProtocolVersion#toInt.
- [bug] JAVA-542: Handle void return types in accessors.
- [improvement] JAVA-225: Create values() function for Insert builder using List.
- [improvement] JAVA-713: HashMap throws an OOM Exception when logging level is set to TRACE.
- [bug] JAVA-679: Support bind marker in QueryBuilder DELETE's list index.
- [improvement] JAVA-732: Expose KEYS and FULL indexing options in IndexMetadata.
- [improvement] JAVA-589: Allow @Enumerated in Accessor method parameters.
- [improvement] JAVA-554: Allow access to table metadata from Mapper.
- [improvement] JAVA-661: Provide a way to map computed fields.
- [improvement] JAVA-824: Ignore missing columns in mapper.
- [bug] JAVA-724: Preserve default timestamp for retries and speculative executions.
- [improvement] JAVA-738: Use same pool implementation for protocol v2 and v3.
- [improvement] JAVA-677: Support CONTAINS / CONTAINS KEY in QueryBuilder.
- [improvement] JAVA-477/JAVA-540: Add USING options in mapper for delete and save
  operations.
- [improvement] JAVA-473: Add mapper option to configure whether to save null fields.

Merged from 2.0 branch:

- [bug] JAVA-737: DowngradingConsistencyRetryPolicy ignores write timeouts.
- [bug] JAVA-736: Forbid bind marker in QueryBuilder add/append/prepend.
- [bug] JAVA-712: Prevent QueryBuilder.quote() from applying duplicate double quotes.
- [bug] JAVA-688: Prevent QueryBuilder from trying to serialize raw string.
- [bug] JAVA-679: Support bind marker in QueryBuilder DELETE's list index.
- [improvement] JAVA-475: Improve QueryBuilder API for SELECT DISTINCT.
- [improvement] JAVA-225: Create values() function for Insert builder using List.
- [improvement] JAVA-702: Warn when ReplicationStrategy encounters invalid
  replication factors.
- [improvement] JAVA-662: Add PoolingOptions method to set both core and max
  connections.
- [improvement] JAVA-766: Do not include epoll JAR in binary distribution.
- [improvement] JAVA-726: Optimize internal copies of Request objects.
- [bug] JAVA-815: Preserve tracing across retries.
- [improvement] JAVA-709: New RetryDecision.tryNextHost().
- [bug] JAVA-733: Handle function calls and raw strings as non-idempotent in QueryBuilder.


### 2.1.6

Merged from 2.0 branch:

- [new feature] JAVA-584: Add getObject to BoundStatement and Row.
- [improvement] JAVA-419: Improve connection pool resizing algorithm.
- [bug] JAVA-599: Fix race condition between pool expansion and shutdown.
- [improvement] JAVA-622: Upgrade Netty to 4.0.27.
- [improvement] JAVA-562: Coalesce frames before flushing them to the connection.
- [improvement] JAVA-583: Rename threads to indicate that they are for the driver.
- [new feature] JAVA-550: Expose paging state.
- [new feature] JAVA-646: Slow Query Logger.
- [improvement] JAVA-698: Exclude some errors from measurements in LatencyAwarePolicy.
- [bug] JAVA-641: Fix issue when executing a PreparedStatement from another cluster.
- [improvement] JAVA-534: Log keyspace xxx does not exist at WARN level.
- [improvement] JAVA-619: Allow Cluster subclasses to delegate to another instance.
- [new feature] JAVA-669: Expose an API to check for schema agreement after a
  schema-altering statement.
- [improvement] JAVA-692: Make connection and pool creation fully async.
- [improvement] JAVA-505: Optimize connection use after reconnection.
- [improvement] JAVA-617: Remove "suspected" mechanism.
- [improvement] reverts JAVA-425: Don't mark connection defunct on client timeout.
- [new feature] JAVA-561: Speculative query executions.
- [bug] JAVA-666: Release connection before completing the ResultSetFuture.
- [new feature BETA] JAVA-723: Percentile-based variant of query logger and speculative
  executions.
- [bug] JAVA-734: Fix buffer leaks when compression is enabled.
- [improvement] JAVA-756: Use Netty's pooled ByteBufAllocator by default.
- [improvement] JAVA-759: Expose "unsafe" paging state API.
- [bug] JAVA-768: Prevent race during pool initialization.


### 2.1.5

- [bug] JAVA-575: Authorize Null parameter in Accessor method.
- [improvement] JAVA-570: Support C* 2.1.3's nested collections.
- [bug] JAVA-612: Fix checks on mapped collection types.
- [bug] JAVA-672: Fix QueryBuilder.putAll() when the collection contains UDTs.

Merged from 2.0 branch:

- [new feature] JAVA-518: Add AddressTranslater for EC2 multi-region deployment.
- [improvement] JAVA-533: Add connection heartbeat.
- [improvement] JAVA-568: Reduce level of logs on missing rpc_address.
- [improvement] JAVA-312, JAVA-681: Expose node token and range information.
- [bug] JAVA-595: Fix cluster name mismatch check at startup.
- [bug] JAVA-620: Fix guava dependency when using OSGI.
- [bug] JAVA-678: Fix handling of DROP events when ks name is case-sensitive.
- [improvement] JAVA-631: Use List<?> instead of List<Object> in QueryBuilder API.
- [improvement] JAVA-654: Exclude Netty POM from META-INF in shaded JAR.
- [bug] JAVA-655: Quote single quotes contained in table comments in asCQLQuery method.
- [bug] JAVA-684: Empty TokenRange returned in a one token cluster.
- [improvement] JAVA-687: Expose TokenRange#contains.
- [bug] JAVA-614: Prevent race between cancellation and query completion.
- [bug] JAVA-632: Prevent cancel and timeout from cancelling unrelated ResponseHandler if
  streamId was already released and reused.
- [bug] JAVA-642: Fix issue when newly opened pool fails before we could mark the node UP.
- [bug] JAVA-613: Fix unwanted LBP notifications when a contact host is down.
- [bug] JAVA-651: Fix edge cases where a connection was released twice.
- [bug] JAVA-653: Fix edge cases in query cancellation.


### 2.1.4

Merged from 2.0 branch:

- [improvement] JAVA-538: Shade Netty dependency.
- [improvement] JAVA-543: Target schema refreshes more precisely.
- [bug] JAVA-546: Don't check rpc_address for control host.
- [improvement] JAVA-409: Improve message of NoHostAvailableException.
- [bug] JAVA-556: Rework connection reaper to avoid deadlock.
- [bug] JAVA-557: Avoid deadlock when multiple connections to the same host get write
  errors.
- [improvement] JAVA-504: Make shuffle=true the default for TokenAwarePolicy.
- [bug] JAVA-577: Fix bug when SUSPECT reconnection succeeds, but one of the pooled
  connections fails while bringing the node back up.
- [bug] JAVA-419: JAVA-587: Prevent faulty control connection from ignoring reconnecting hosts.
- temporarily revert "Add idle timeout to the connection pool".
- [bug] JAVA-593: Ensure updateCreatedPools does not add pools for suspected hosts.
- [bug] JAVA-594: Ensure state change notifications for a given host are handled serially.
- [bug] JAVA-597: Ensure control connection reconnects when control host is removed.


### 2.1.3

- [bug] JAVA-510: Ignore static fields in mapper.
- [bug] JAVA-509: Fix UDT parsing at init when using the default protocol version.
- [bug] JAVA-495: Fix toString, equals and hashCode on accessor proxies.
- [bug] JAVA-528: Allow empty name on Column and Field annotations.

Merged from 2.0 branch:

- [bug] JAVA-497: Ensure control connection does not trigger concurrent reconnects.
- [improvement] JAVA-472: Keep trying to reconnect on authentication errors.
- [improvement] JAVA-463: Expose close method on load balancing policy.
- [improvement] JAVA-459: Allow load balancing policy to trigger refresh for a single host.
- [bug] JAVA-493: Expose an API to cancel reconnection attempts.
- [bug] JAVA-503: Fix NPE when a connection fails during pool construction.
- [improvement] JAVA-423: Log datacenter name in DCAware policy's init when it is explicitly provided.
- [improvement] JAVA-504: Shuffle the replicas in TokenAwarePolicy.newQueryPlan.
- [improvement] JAVA-507: Make schema agreement wait tuneable.
- [improvement] JAVA-494: Document how to inject the driver metrics into another registry.
- [improvement] JAVA-419: Add idle timeout to the connection pool.
- [bug] JAVA-516: LatencyAwarePolicy does not shutdown executor on invocation of close.
- [improvement] JAVA-451: Throw an exception when DCAwareRoundRobinPolicy is built with
  an explicit but null or empty local datacenter.
- [bug] JAVA-511: Fix check for local contact points in DCAware policy's init.
- [improvement] JAVA-457: Make timeout on saturated pool customizable.
- [improvement] JAVA-521: Downgrade Guava to 14.0.1.
- [bug] JAVA-526: Fix token awareness for case-sensitive keyspaces and tables.
- [bug] JAVA-515: Check maximum number of values passed to SimpleStatement.
- [improvement] JAVA-532: Expose the driver version through the API.
- [improvement] JAVA-522: Optimize session initialization when some hosts are not
  responsive.


### 2.1.2

- [improvement] JAVA-361, JAVA-364, JAVA-467: Support for native protocol v3.
- [bug] JAVA-454: Fix UDT fields of type inet in QueryBuilder.
- [bug] JAVA-455: Exclude transient fields from Frozen checks.
- [bug] JAVA-453: Fix handling of null collections in mapper.
- [improvement] JAVA-452: Make implicit column names case-insensitive in mapper.
- [bug] JAVA-433: Fix named bind markers in QueryBuilder.
- [bug] JAVA-458: Fix handling of BigInteger in object mapper.
- [bug] JAVA-465: Ignore synthetic fields in mapper.
- [improvement] JAVA-451: Throw an exception when DCAwareRoundRobinPolicy is built with
  an explicit but null or empty local datacenter.
- [improvement] JAVA-469: Add backwards-compatible DataType.serialize methods.
- [bug] JAVA-487: Handle null enum fields in object mapper.
- [bug] JAVA-499: Handle null UDT fields in object mapper.

Merged from 2.0 branch:

- [bug] JAVA-449: Handle null pool in PooledConnection.release.
- [improvement] JAVA-425: Defunct connection on request timeout.
- [improvement] JAVA-426: Try next host when we get a SERVER_ERROR.
- [bug] JAVA-449, JAVA-460, JAVA-471: Handle race between query timeout and completion.
- [bug] JAVA-496: Fix DCAwareRoundRobinPolicy datacenter auto-discovery.


### 2.1.1

- [new] JAVA-441: Support for new "frozen" keyword.

Merged from 2.0 branch:

- [bug] JAVA-397: Check cluster name when connecting to a new node.
- [bug] JAVA-326: Add missing CAS delete support in QueryBuilder.
- [bug] JAVA-363: Add collection and data length checks during serialization.
- [improvement] JAVA-329: Surface number of retries in metrics.
- [bug] JAVA-428: Do not use a host when no rpc_address found for it.
- [improvement] JAVA-358: Add ResultSet.wasApplied() for conditional queries.
- [bug] JAVA-349: Fix negative HostConnectionPool open count.
- [improvement] JAVA-436: Log more connection details at trace and debug levels.
- [bug] JAVA-445: Fix cluster shutdown.


### 2.1.0

- [bug] JAVA-408: ClusteringColumn annotation not working with specified ordering.
- [improvement] JAVA-410: Fail BoundStatement if null values are not set explicitly.
- [bug] JAVA-416: Handle UDT and tuples in BuiltStatement.toString.

Merged from 2.0 branch:

- [bug] JAVA-407: Release connections on ResultSetFuture#cancel.
- [bug] JAVA-393: Fix handling of SimpleStatement with values in query builder
  batches.
- [bug] JAVA-417: Ensure pool is properly closed in onDown.
- [bug] JAVA-415: Fix tokenMap initialization at startup.
- [bug] JAVA-418: Avoid deadlock on close.


### 2.1.0-rc1

Merged from 2.0 branch:

- [bug] JAVA-394: Ensure defunct connections are completely closed.
- [bug] JAVA-342, JAVA-390: Fix memory and resource leak on closed Sessions.


### 2.1.0-beta1

- [new] Support for User Defined Types and tuples
- [new] Simple object mapper

Merged from 2.0 branch: everything up to 2.0.3 (included), and the following.

- [improvement] JAVA-204: Better handling of dead connections.
- [bug] JAVA-373: Fix potential NPE in ControlConnection.
- [bug] JAVA-291: Throws NPE when passed null for a contact point.
- [bug] JAVA-315: Avoid LoadBalancingPolicy onDown+onUp at startup.
- [bug] JAVA-343: Avoid classloader leak in Tomcat.
- [bug] JAVA-387: Avoid deadlock in onAdd/onUp.
- [bug] JAVA-377, JAVA-391: Make metadata parsing more lenient.


### 2.0.12.2

- [bug] JAVA-1179: Request objects should be copied when executed.
- [improvement] JAVA-1182: Throw error when synchronous call made on I/O thread.
- [bug] JAVA-1184: Unwrap StatementWrappers when extracting column definitions.


### 2.0.12.1

- [bug] JAVA-994: Don't call on(Up|Down|Add|Remove) methods if Cluster is closed/closing.
- [improvement] JAVA-805: Document that metrics are null until Cluster is initialized.
- [bug] JAVA-1072: Ensure defunct connections are properly evicted from the pool.


### 2.0.12

- [bug] JAVA-950: Fix Cluster.connect with a case-sensitive keyspace.
- [improvement] JAVA-920: Downgrade "error creating pool" message to WARN.
- [bug] JAVA-954: Don't trigger reconnection before initialization complete.
- [improvement] JAVA-914: Avoid rejected tasks at shutdown.
- [improvement] JAVA-921: Add SimpleStatement.getValuesCount().
- [bug] JAVA-901: Move call to connection.release() out of cancelHandler.
- [bug] JAVA-960: Avoid race in control connection shutdown.
- [bug] JAVA-656: Fix NPE in ControlConnection.updateLocationInfo.
- [bug] JAVA-966: Count uninitialized connections in conviction policy.
- [improvement] JAVA-917: Document SSL configuration.
- [improvement] JAVA-652: Add DCAwareRoundRobinPolicy builder.
- [improvement] JAVA-808: Add generic filtering policy that can be used to exclude specific DCs.


### 2.0.11

- [improvement] JAVA-718: Log streamid at the trace level on sending request and receiving response.
- [bug] JAVA-796: Fix SpeculativeExecutionPolicy.init() and close() are never called.
- [improvement] JAVA-710: Suppress unnecessary warning at shutdown.
- [improvement] #340: Allow DNS name with multiple A-records as contact point.
- [bug] JAVA-794: Allow tracing across multiple result pages.
- [bug] JAVA-737: DowngradingConsistencyRetryPolicy ignores write timeouts.
- [bug] JAVA-736: Forbid bind marker in QueryBuilder add/append/prepend.
- [bug] JAVA-712: Prevent QueryBuilder.quote() from applying duplicate double quotes.
- [bug] JAVA-688: Prevent QueryBuilder from trying to serialize raw string.
- [bug] JAVA-679: Support bind marker in QueryBuilder DELETE's list index.
- [improvement] JAVA-475: Improve QueryBuilder API for SELECT DISTINCT.
- [improvement] JAVA-225: Create values() function for Insert builder using List.
- [improvement] JAVA-702: Warn when ReplicationStrategy encounters invalid
  replication factors.
- [improvement] JAVA-662: Add PoolingOptions method to set both core and max
  connections.
- [improvement] JAVA-766: Do not include epoll JAR in binary distribution.
- [improvement] JAVA-726: Optimize internal copies of Request objects.
- [bug] JAVA-815: Preserve tracing across retries.
- [improvement] JAVA-709: New RetryDecision.tryNextHost().
- [bug] JAVA-733: Handle function calls and raw strings as non-idempotent in QueryBuilder.
- [improvement] JAVA-765: Provide API to retrieve values of a Parameterized SimpleStatement.
- [improvement] JAVA-827: implement UPDATE .. IF EXISTS in QueryBuilder.
- [improvement] JAVA-618: Randomize contact points list to prevent hotspots.
- [improvement] JAVA-720: Surface the coordinator used on query failure.
- [bug] JAVA-792: Handle contact points removed during init.
- [improvement] JAVA-719: Allow PlainTextAuthProvider to change its credentials at runtime.
- [new feature] JAVA-151: Make it possible to register for SchemaChange Events.
- [improvement] JAVA-861: Downgrade "Asked to rebuild table" log from ERROR to INFO level.
- [improvement] JAVA-797: Provide an option to prepare statements only on one node.
- [improvement] JAVA-658: Provide an option to not re-prepare all statements in onUp.
- [improvement] JAVA-853: Customizable creation of netty timer.
- [bug] JAVA-859: Avoid quadratic ring processing with invalid replication factors.
- [improvement] JAVA-657: Debounce control connection queries.
- [bug] JAVA-784: LoadBalancingPolicy.distance() called before init().
- [new feature] JAVA-828: Make driver-side metadata optional.
- [improvement] JAVA-544: Allow hosts to remain partially up.
- [improvement] JAVA-821, JAVA-822: Remove internal blocking calls and expose async session
  creation.
- [improvement] JAVA-725: Use parallel calls when re-preparing statement on other
  hosts.
- [bug] JAVA-629: Don't use connection timeout for unrelated internal queries.
- [bug] JAVA-892: Fix NPE in speculative executions when metrics disabled.

Merged from 2.0.10_fixes branch:

- [improvement] JAVA-756: Use Netty's pooled ByteBufAllocator by default.
- [improvement] JAVA-759: Expose "unsafe" paging state API.
- [bug] JAVA-767: Fix getObject by name.
- [bug] JAVA-768: Prevent race during pool initialization.


### 2.0.10.1

- [improvement] JAVA-756: Use Netty's pooled ByteBufAllocator by default.
- [improvement] JAVA-759: Expose "unsafe" paging state API.
- [bug] JAVA-767: Fix getObject by name.
- [bug] JAVA-768: Prevent race during pool initialization.


### 2.0.10

- [new feature] JAVA-518: Add AddressTranslater for EC2 multi-region deployment.
- [improvement] JAVA-533: Add connection heartbeat.
- [improvement] JAVA-568: Reduce level of logs on missing rpc_address.
- [improvement] JAVA-312, JAVA-681: Expose node token and range information.
- [bug] JAVA-595: Fix cluster name mismatch check at startup.
- [bug] JAVA-620: Fix guava dependency when using OSGI.
- [bug] JAVA-678: Fix handling of DROP events when ks name is case-sensitive.
- [improvement] JAVA-631: Use List<?> instead of List<Object> in QueryBuilder API.
- [improvement] JAVA-654: Exclude Netty POM from META-INF in shaded JAR.
- [bug] JAVA-655: Quote single quotes contained in table comments in asCQLQuery method.
- [bug] JAVA-684: Empty TokenRange returned in a one token cluster.
- [improvement] JAVA-687: Expose TokenRange#contains.
- [new feature] JAVA-547: Expose values of BoundStatement.
- [new feature] JAVA-584: Add getObject to BoundStatement and Row.
- [improvement] JAVA-419: Improve connection pool resizing algorithm.
- [bug] JAVA-599: Fix race condition between pool expansion and shutdown.
- [improvement] JAVA-622: Upgrade Netty to 4.0.27.
- [improvement] JAVA-562: Coalesce frames before flushing them to the connection.
- [improvement] JAVA-583: Rename threads to indicate that they are for the driver.
- [new feature] JAVA-550: Expose paging state.
- [new feature] JAVA-646: Slow Query Logger.
- [improvement] JAVA-698: Exclude some errors from measurements in LatencyAwarePolicy.
- [bug] JAVA-641: Fix issue when executing a PreparedStatement from another cluster.
- [improvement] JAVA-534: Log keyspace xxx does not exist at WARN level.
- [improvement] JAVA-619: Allow Cluster subclasses to delegate to another instance.
- [new feature] JAVA-669: Expose an API to check for schema agreement after a
  schema-altering statement.
- [improvement] JAVA-692: Make connection and pool creation fully async.
- [improvement] JAVA-505: Optimize connection use after reconnection.
- [improvement] JAVA-617: Remove "suspected" mechanism.
- [improvement] reverts JAVA-425: Don't mark connection defunct on client timeout.
- [new feature] JAVA-561: Speculative query executions.
- [bug] JAVA-666: Release connection before completing the ResultSetFuture.
- [new feature BETA] JAVA-723: Percentile-based variant of query logger and speculative
  executions.
- [bug] JAVA-734: Fix buffer leaks when compression is enabled.

Merged from 2.0.9_fixes branch:

- [bug] JAVA-614: Prevent race between cancellation and query completion.
- [bug] JAVA-632: Prevent cancel and timeout from cancelling unrelated ResponseHandler if
  streamId was already released and reused.
- [bug] JAVA-642: Fix issue when newly opened pool fails before we could mark the node UP.
- [bug] JAVA-613: Fix unwanted LBP notifications when a contact host is down.
- [bug] JAVA-651: Fix edge cases where a connection was released twice.
- [bug] JAVA-653: Fix edge cases in query cancellation.


### 2.0.9.2

- [bug] JAVA-651: Fix edge cases where a connection was released twice.
- [bug] JAVA-653: Fix edge cases in query cancellation.


### 2.0.9.1

- [bug] JAVA-614: Prevent race between cancellation and query completion.
- [bug] JAVA-632: Prevent cancel and timeout from cancelling unrelated ResponseHandler if
  streamId was already released and reused.
- [bug] JAVA-642: Fix issue when newly opened pool fails before we could mark the node UP.
- [bug] JAVA-613: Fix unwanted LBP notifications when a contact host is down.


### 2.0.9

- [improvement] JAVA-538: Shade Netty dependency.
- [improvement] JAVA-543: Target schema refreshes more precisely.
- [bug] JAVA-546: Don't check rpc_address for control host.
- [improvement] JAVA-409: Improve message of NoHostAvailableException.
- [bug] JAVA-556: Rework connection reaper to avoid deadlock.
- [bug] JAVA-557: Avoid deadlock when multiple connections to the same host get write
  errors.
- [improvement] JAVA-504: Make shuffle=true the default for TokenAwarePolicy.
- [bug] JAVA-577: Fix bug when SUSPECT reconnection succeeds, but one of the pooled
  connections fails while bringing the node back up.
- [bug] JAVA-419: JAVA-587: Prevent faulty control connection from ignoring reconnecting hosts.
- temporarily revert "Add idle timeout to the connection pool".
- [bug] JAVA-593: Ensure updateCreatedPools does not add pools for suspected hosts.
- [bug] JAVA-594: Ensure state change notifications for a given host are handled serially.
- [bug] JAVA-597: Ensure control connection reconnects when control host is removed.


### 2.0.8

- [bug] JAVA-526: Fix token awareness for case-sensitive keyspaces and tables.
- [bug] JAVA-515: Check maximum number of values passed to SimpleStatement.
- [improvement] JAVA-532: Expose the driver version through the API.
- [improvement] JAVA-522: Optimize session initialization when some hosts are not
  responsive.


### 2.0.7

- [bug] JAVA-449: Handle null pool in PooledConnection.release.
- [improvement] JAVA-425: Defunct connection on request timeout.
- [improvement] JAVA-426: Try next host when we get a SERVER_ERROR.
- [bug] JAVA-449, JAVA-460, JAVA-471: Handle race between query timeout and completion.
- [bug] JAVA-496: Fix DCAwareRoundRobinPolicy datacenter auto-discovery.
- [bug] JAVA-497: Ensure control connection does not trigger concurrent reconnects.
- [improvement] JAVA-472: Keep trying to reconnect on authentication errors.
- [improvement] JAVA-463: Expose close method on load balancing policy.
- [improvement] JAVA-459: Allow load balancing policy to trigger refresh for a single host.
- [bug] JAVA-493: Expose an API to cancel reconnection attempts.
- [bug] JAVA-503: Fix NPE when a connection fails during pool construction.
- [improvement] JAVA-423: Log datacenter name in DCAware policy's init when it is explicitly provided.
- [improvement] JAVA-504: Shuffle the replicas in TokenAwarePolicy.newQueryPlan.
- [improvement] JAVA-507: Make schema agreement wait tuneable.
- [improvement] JAVA-494: Document how to inject the driver metrics into another registry.
- [improvement] JAVA-419: Add idle timeout to the connection pool.
- [bug] JAVA-516: LatencyAwarePolicy does not shutdown executor on invocation of close.
- [improvement] JAVA-451: Throw an exception when DCAwareRoundRobinPolicy is built with
  an explicit but null or empty local datacenter.
- [bug] JAVA-511: Fix check for local contact points in DCAware policy's init.
- [improvement] JAVA-457: Make timeout on saturated pool customizable.
- [improvement] JAVA-521: Downgrade Guava to 14.0.1.


### 2.0.6

- [bug] JAVA-397: Check cluster name when connecting to a new node.
- [bug] JAVA-326: Add missing CAS delete support in QueryBuilder.
- [bug] JAVA-363: Add collection and data length checks during serialization.
- [improvement] JAVA-329: Surface number of retries in metrics.
- [bug] JAVA-428: Do not use a host when no rpc_address found for it.
- [improvement] JAVA-358: Add ResultSet.wasApplied() for conditional queries.
- [bug] JAVA-349: Fix negative HostConnectionPool open count.
- [improvement] JAVA-436: Log more connection details at trace and debug levels.
- [bug] JAVA-445: Fix cluster shutdown.
- [improvement] JAVA-439: Expose child policy in chainable load balancing policies.


### 2.0.5

- [bug] JAVA-407: Release connections on ResultSetFuture#cancel.
- [bug] JAVA-393: Fix handling of SimpleStatement with values in query builder
  batches.
- [bug] JAVA-417: Ensure pool is properly closed in onDown.
- [bug] JAVA-415: Fix tokenMap initialization at startup.
- [bug] JAVA-418: Avoid deadlock on close.


### 2.0.4

- [improvement] JAVA-204: Better handling of dead connections.
- [bug] JAVA-373: Fix potential NPE in ControlConnection.
- [bug] JAVA-291: Throws NPE when passed null for a contact point.
- [bug] JAVA-315: Avoid LoadBalancingPolicy onDown+onUp at startup.
- [bug] JAVA-343: Avoid classloader leak in Tomcat.
- [bug] JAVA-387: Avoid deadlock in onAdd/onUp.
- [bug] JAVA-377, JAVA-391: Make metadata parsing more lenient.
- [bug] JAVA-394: Ensure defunct connections are completely closed.
- [bug] JAVA-342, JAVA-390: Fix memory and resource leak on closed Sessions.


### 2.0.3

- [new] The new AbsractSession makes mocking of Session easier.
- [new] JAVA-309: Allow to trigger a refresh of connected hosts.
- [new] JAVA-265: New Session#getState method allows to grab information on
  which nodes a session is connected to.
- [new] JAVA-327: Add QueryBuilder syntax for tuples in where clauses (syntax
  introduced in Cassandra 2.0.6).
- [improvement] JAVA-359: Properly validate arguments of PoolingOptions methods.
- [bug] JAVA-368: Fix bogus rejection of BigInteger in 'execute with values'.
- [bug] JAVA-367: Signal connection failure sooner to avoid missing them.
- [bug] JAVA-337: Throw UnsupportedOperationException for protocol batch
  setSerialCL.

Merged from 1.0 branch:

- [bug] JAVA-325: Fix periodic reconnection to down hosts.


### 2.0.2

- [api] The type of the map key returned by NoHostAvailable#getErrors has changed from
  InetAddress to InetSocketAddress. Same for Initializer#getContactPoints return and
  for AuthProvider#newAuthenticator.
- [api] JAVA-296: The default load balacing policy is now DCAwareRoundRobinPolicy, and the local
  datacenter is automatically picked based on the first connected node. Furthermore,
  the TokenAwarePolicy is also used by default.
- [new] JAVA-145: New optional AddressTranslater.
- [bug] JAVA-321: Don't remove quotes on keyspace in the query builder.
- [bug] JAVA-320: Fix potential NPE while cluster undergo schema changes.
- [bug] JAVA-319: Fix thread-safety of page fetching.
- [bug] JAVA-318: Fix potential NPE using fetchMoreResults.

Merged from 1.0 branch:

- [new] JAVA-179: Expose the name of the partitioner in use in the cluster metadata.
- [new] Add new WhiteListPolicy to limit the nodes connected to a particular list.
- [improvement] JAVA-289: Do not hop DC for LOCAL_* CL in DCAwareRoundRobinPolicy.
- [bug] JAVA-313: Revert back to longs for dates in the query builder.
- [bug] JAVA-314: Don't reconnect to nodes ignored by the load balancing policy.


### 2.0.1

- [improvement] JAVA-278: Handle the static columns introduced in Cassandra 2.0.6.
- [improvement] JAVA-208: Add Cluster#newSession method to create Session without connecting
  right away.
- [bug] JAVA-279: Add missing iso8601 patterns for parsing dates.
- [bug] Properly parse BytesType as the blob type.
- [bug] JAVA-280: Potential NPE when parsing schema of pre-CQL tables of C* 1.2 nodes.

Merged from 1.0 branch:

- [bug] JAVA-275: LatencyAwarePolicy.Builder#withScale doesn't set the scale.
- [new] JAVA-114: Add methods to check if a Cluster/Session instance has been closed already.


### 2.0.0

- [api] JAVA-269: Case sensitive identifier by default in Metadata.
- [bug] JAVA-274: Fix potential NPE in Cluster#connect.

Merged from 1.0 branch:

- [bug] JAVA-263: Always return the PreparedStatement object that is cache internally.
- [bug] JAVA-261: Fix race when multiple connect are done in parallel.
- [bug] JAVA-270: Don't connect at all to nodes that are ignored by the load balancing
  policy.


### 2.0.0-rc3

- [improvement] The protocol version 1 is now supported (features only supported by the
  version 2 of the protocol throw UnsupportedFeatureException).
- [improvement] JAVA-195: Make most main objects interface to facilitate testing/mocking.
- [improvement] Adds new getStatements and clear methods to BatchStatement.
- [api] JAVA-247: Renamed shutdown to closeAsync and ShutdownFuture to CloseFuture. Clustering
  and Session also now implement Closeable.
- [bug] JAVA-232: Fix potential thread leaks when shutting down Metrics.
- [bug] JAVA-231: Fix potential NPE in HostConnectionPool.
- [bug] JAVA-244: Avoid NPE when node is in an unconfigured DC.
- [bug] JAVA-258: Don't block for scheduled reconnections on Cluster#close.

Merged from 1.0 branch:

- [new] JAVA-224: Added Session#prepareAsync calls.
- [new] JAVA-249: Added Cluster#getLoggedKeyspace.
- [improvement] Avoid preparing a statement multiple time per host with multiple sessions.
- [bug] JAVA-255: Make sure connections are returned to the right pools.
- [bug] JAVA-264: Use date string in query build to work-around CASSANDRA-6718.


### 2.0.0-rc2

- [new] JAVA-207: Add LOCAL_ONE consistency level support (requires using C* 2.0.2+).
- [bug] JAVA-219: Fix parsing of counter types.
- [bug] JAVA-218: Fix missing whitespace for IN clause in the query builder.
- [bug] JAVA-221: Fix replicas computation for token aware balancing.

Merged from 1.0 branch:

- [bug] JAVA-213: Fix regression from JAVA-201.
- [improvement] New getter to obtain a snapshot of the scores maintained by
  LatencyAwarePolicy.


### 2.0.0-rc1

- [new] JAVA-199: Mark compression dependencies optional in maven.
- [api] Renamed TableMetadata#getClusteringKey to TableMetadata#getClusteringColumns.

Merged from 1.0 branch:

- [new] JAVA-142: OSGi bundle.
- [improvement] JAVA-205: Make collections returned by Row immutable.
- [improvement] JAVA-203: Limit internal thread pool size.
- [bug] JAVA-201: Don't retain unused PreparedStatement in memory.
- [bug] Add missing clustering order info in TableMetadata
- [bug] JAVA-196: Allow bind markers for collections in the query builder.


### 2.0.0-beta2

- [api] BoundStatement#setX(String, X) methods now set all values (if there is
  more than one) having the provided name, not just the first occurence.
- [api] The Authenticator interface now has a onAuthenticationSuccess method that
  allows to handle the potential last token sent by the server.
- [new] The query builder don't serialize large values to strings anymore by
  default by making use the new ability to send values alongside the query string.
- [new] JAVA-140: The query builder has been updated for new CQL features.
- [bug] Fix exception when a conditional write timeout C* side.
- [bug] JAVA-182: Ensure connection is created when Cluster metadata are asked for.
- [bug] JAVA-187: Fix potential NPE during authentication.


### 2.0.0-beta1

- [api] The 2.0 version is an API-breaking upgrade of the driver. While most
  of the breaking changes are minor, there are too numerous to be listed here
  and you are encouraged to look at the Upgrade_guide_to_2.0 file that describe
  those changes in details.
- [new] LZ4 compression is supported for the protocol.
- [new] JAVA-39: The driver does not depend on cassandra-all anymore.
- [new] New BatchStatement class allows to execute batch other statements.
- [new] Large ResultSet are now paged (incrementally fetched) by default.
- [new] SimpleStatement support values for bind-variables, to allow
  prepare+execute behavior with one roundtrip.
- [new] Query parameters defaults (Consistency level, page size, ...) can be
  configured globally.
- [new] New Cassandra 2.0 SERIAL and LOCAL_SERIAL consistency levels are
  supported.
- [new] JAVA-116: Cluster#shutdown now waits for ongoing queries to complete by default.
- [new] Generic authentication through SASL is now exposed.
- [bug] JAVA-88: TokenAwarePolicy now takes all replica into account, instead of only the
  first one.


### 1.0.5

- [new] JAVA-142: OSGi bundle.
- [new] JAVA-207: Add support for ConsistencyLevel.LOCAL_ONE; note that this
  require Cassandra 1.2.12+.
- [improvement] JAVA-205: Make collections returned by Row immutable.
- [improvement] JAVA-203: Limit internal thread pool size.
- [improvement] New getter to obtain a snapshot of the scores maintained by
  LatencyAwarePolicy.
- [improvement] JAVA-222: Avoid synchronization when getting codec for collection
  types.
- [bug] JAVA-201, JAVA-213: Don't retain unused PreparedStatement in memory.
- [bug] Add missing clustering order info in TableMetadata
- [bug] JAVA-196: Allow bind markers for collections in the query builder.


### 1.0.4

- [api] JAVA-163: The Cluster.Builder#poolingOptions and Cluster.Builder#socketOptions
  are now deprecated. They are replaced by the new withPoolingOptions and
  withSocketOptions methods.
- [new] JAVA-129: A new LatencyAwarePolicy wrapping policy has been added, allowing to
  add latency awareness to a wrapped load balancing policy.
- [new] JAVA-161: Cluster.Builder#deferInitialization: Allow defering cluster initialization.
- [new] JAVA-117: Add truncate statement in query builder.
- [new] JAVA-106: Support empty IN in the query builder.
- [bug] JAVA-166: Fix spurious "No current pool set; this should not happen" error
  message.
- [bug] JAVA-184: Fix potential overflow in RoundRobinPolicy and correctly errors if
  a balancing policy throws.
- [bug] Don't release Stream ID for timeouted queries (unless we do get back
  the response)
- [bug] Correctly escape identifiers and use fully qualified table names when
  exporting schema as string.


### 1.0.3

- [api] The query builder now correctly throw an exception when given a value
  of a type it doesn't know about.
- [new] SocketOptions#setReadTimeout allows to set a timeout on how long we
  wait for the answer of one node. See the javadoc for more details.
- [new] New Session#prepare method that takes a Statement.
- [bug] JAVA-143: Always take per-query CL, tracing, etc. into account for QueryBuilder
  statements.
- [bug] Temporary fixup for TimestampType when talking to C* 2.0 nodes.


### 1.0.2

- [api] Host#getMonitor and all Host.HealthMonitor methods have been
  deprecated. The new Host#isUp method is now prefered to the method
  in the monitor and you should now register Host.StateListener against
  the Cluster object directly (registering against a host HealthMonitor
  was much more limited anyway).
- [new] JAVA-92: New serialize/deserialize methods in DataType to serialize/deserialize
  values to/from bytes.
- [new] JAVA-128: New getIndexOf() method in ColumnDefinitions to find the index of
  a given column name.
- [bug] JAVA-131: Fix a bug when thread could get blocked while setting the current
  keyspace.
- [bug] JAVA-136: Quote inet addresses in the query builder since CQL3 requires it.


### 1.0.1

- [api] JAVA-100: Function call handling in the query builder has been modified in a
  backward incompatible way. Function calls are not parsed from string values
  anymore as this wasn't safe. Instead the new 'fcall' method should be used.
- [api] Some typos in method names in PoolingOptions have been fixed in a
  backward incompatible way before the API get widespread.
- [bug] JAVA-123: Don't destroy composite partition key with BoundStatement and
  TokenAwarePolicy.
- [new] null values support in the query builder.
- [new] JAVA-5: SSL support (requires C* >= 1.2.1).
- [new] JAVA-113: Allow generating unlogged batch in the query builder.
- [improvement] Better error message when no host are available.
- [improvement] Improves performance of the stress example application been.


### 1.0.0

- [api] The AuthInfoProvider has be (temporarily) removed. Instead, the
  Cluster builder has a new withCredentials() method to provide a username
  and password for use with Cassandra's PasswordAuthenticator. Custom
  authenticator will be re-introduced in a future version but are not
  supported at the moment.
- [api] The isMetricsEnabled() method in Configuration has been replaced by
  getMetricsOptions(). An option to disabled JMX reporting (on by default)
  has been added.
- [bug] JAVA-91: Don't make default load balancing policy a static singleton since it
  is stateful.


### 1.0.0-RC1

- [new] JAVA-79: Null values are now supported in BoundStatement (but you will need at
  least Cassandra 1.2.3 for it to work). The API of BoundStatement has been
  slightly changed so that not binding a variable is not an error anymore,
  the variable is simply considered null by default. The isReady() method has
  been removed.
- [improvement] JAVA-75: The Cluster/Session shutdown methods now properly block until
  the shutdown is complete. A version with at timeout has been added.
- [bug] JAVA-44: Fix use of CQL3 functions in the query builder.
- [bug] JAVA-77: Fix case where multiple schema changes too quickly wouldn't work
  (only triggered when 0.0.0.0 was used for the rpc_address on the Cassandra
  nodes).
- [bug] JAVA-72: Fix IllegalStateException thrown due to a reconnection made on an I/O
  thread.
- [bug] JAVA-82: Correctly reports errors during authentication phase.


### 1.0.0-beta2

- [new] JAVA-51, JAVA-60, JAVA-58: Support blob constants, BigInteger, BigDecimal and counter batches in
  the query builder.
- [new] JAVA-61: Basic support for custom CQL3 types.
- [new] JAVA-65: Add "execution infos" for a result set (this also move the query
  trace in the new ExecutionInfos object, so users of beta1 will have to
  update).
- [bug] JAVA-62: Fix failover bug in DCAwareRoundRobinPolicy.
- [bug] JAVA-66: Fix use of bind markers for routing keys in the query builder.


### 1.0.0-beta1

- initial release<|MERGE_RESOLUTION|>--- conflicted
+++ resolved
@@ -5,10 +5,7 @@
 ### 4.11.2 (in progress)
 
 - [bug] JAVA-2945: Reinstate InternalDriverContext.getNodeFilter method
-<<<<<<< HEAD
-=======
 - [bug] JAVA-2947: Release buffer after decoding multi-slice frame
->>>>>>> 4d7de91d
 - [bug] JAVA-2946: Make MapperResultProducerService instances be located with user-provided class loader
 - [bug] JAVA-2942: GraphStatement.setConsistencyLevel() is not effective
 - [bug] JAVA-2941: Cannot add a single static column with the alter table API
