--- conflicted
+++ resolved
@@ -2,14 +2,12 @@
 
 <!-- Note: contrary to 3.x, insert new entries *first* in their section -->
 
-<<<<<<< HEAD
 ### 4.7.0 (in progress)
 
-=======
+
 ### 4.6.1
 
 - [bug] JAVA-2676: Don't reschedule write coalescer after empty runs
->>>>>>> 603eb2d0
 
 ### 4.6.0
 
